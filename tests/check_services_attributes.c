#include <stdio.h>
#include <stdlib.h>
#include <time.h>

#include "check.h"
#include "server/ua_nodestore.h"
#include "server/ua_services.h"
#include "ua_client.h"
#include "ua_nodeids.h"
#include "ua_statuscodes.h"
#include "ua_types.h"
#include "ua_util.h"
#include "server/ua_server_internal.h"

#ifdef UA_MULTITHREADING
#include <pthread.h>
#include <urcu.h>
#endif

static void copyNames(UA_Node *node, char *name) {
    node->browseName = UA_QUALIFIEDNAME_ALLOC(0, name);
    node->displayName = UA_LOCALIZEDTEXT_ALLOC("", name);
    node->description = UA_LOCALIZEDTEXT_ALLOC("", name);
}

static UA_Server* makeTestSequence(void) {
    UA_Server *server = UA_Server_new(UA_ServerConfig_standard);

    /* VariableNode */
    UA_Variant *myIntegerVariant = UA_Variant_new();
    UA_Int32 myInteger = 42;
    UA_Variant_setScalarCopy(myIntegerVariant, &myInteger, &UA_TYPES[UA_TYPES_INT32]);
    const UA_QualifiedName myIntegerName = UA_QUALIFIEDNAME(1, "the answer");
    const UA_NodeId myIntegerNodeId = UA_NODEID_STRING(1, "the.answer");
    UA_NodeId parentNodeId = UA_NODEID_NUMERIC(0, UA_NS0ID_OBJECTSFOLDER);
    UA_NodeId parentReferenceNodeId = UA_NODEID_NUMERIC(0, UA_NS0ID_ORGANIZES);
    UA_Server_addVariableNode(server, myIntegerNodeId, myIntegerName, UA_LOCALIZEDTEXT("en_US","the answer"),
                              UA_LOCALIZEDTEXT("en_US","the answer"), 0, 0, parentNodeId,
                              parentReferenceNodeId, myIntegerVariant, NULL);
    /* ObjectNode */
    UA_Server_addObjectNode(server, UA_NODEID_NUMERIC(1, 50), UA_QUALIFIEDNAME(1, "Demo"),
                            UA_LOCALIZEDTEXT("en_US","Demo"), UA_LOCALIZEDTEXT("en_US","Demo"), 0, 0,
                            UA_NODEID_NUMERIC(0, UA_NS0ID_OBJECTSFOLDER),
                            UA_NODEID_NUMERIC(0, UA_NS0ID_ORGANIZES),
                            UA_EXPANDEDNODEID_NUMERIC(0, UA_NS0ID_FOLDERTYPE), NULL);

    /* ReferenceTypeNode */
    UA_ReferenceTypeNode *organizes = UA_ReferenceTypeNode_new();
    copyNames((UA_Node*)organizes, "Organizes");
    organizes->inverseName = UA_LOCALIZEDTEXT_ALLOC("", "OrganizedBy");
    organizes->nodeId.identifier.numeric = UA_NS0ID_ORGANIZES;
    organizes->isAbstract = UA_FALSE;
    organizes->symmetric  = UA_FALSE;
    UA_Server_addNode(server, (UA_Node*)organizes,
                          UA_EXPANDEDNODEID_NUMERIC(0, UA_NS0ID_HIERARCHICALREFERENCES),
                          UA_NODEID_NUMERIC(0, UA_NS0ID_HASSUBTYPE));

    /* ViewNode */
    UA_ViewNode *viewtest = UA_ViewNode_new();
    copyNames((UA_Node*)viewtest, "Viewtest");
    viewtest->nodeId.identifier.numeric = UA_NS0ID_VIEWNODE;
    UA_Server_addNode(server, (UA_Node*)viewtest, UA_EXPANDEDNODEID_NUMERIC(0, UA_NS0ID_VIEWSFOLDER),
                      UA_NODEID_NUMERIC(0, UA_NS0ID_HASSUBTYPE));

	/* MethodNode */
    UA_MethodNode *methodtest = UA_MethodNode_new();
    copyNames((UA_Node*)methodtest, "Methodtest");
    methodtest->nodeId.identifier.numeric = UA_NS0ID_METHODNODE;
    UA_Server_addNode(server, (UA_Node*)methodtest,
                      UA_EXPANDEDNODEID_NUMERIC(0, 3),
                      UA_NODEID_NUMERIC(0, UA_NS0ID_HASSUBTYPE));
	return server;
}

static UA_VariableNode* makeCompareSequence(void) {
	UA_VariableNode *node = UA_VariableNode_new();
	UA_Variant *myIntegerVariant = UA_Variant_new();
	UA_Int32 myInteger = 42;
	UA_Variant_setScalarCopy(myIntegerVariant, &myInteger, &UA_TYPES[UA_TYPES_INT32]);
	const UA_QualifiedName myIntegerName = UA_QUALIFIEDNAME(1, "the answer");
	const UA_LocalizedText myIntegerDisplName = UA_LOCALIZEDTEXT("en_US", "the answer");
    const UA_NodeId myIntegerNodeId = UA_NODEID_STRING(1, "the.answer");
	UA_NodeId parentNodeId = UA_NODEID_NUMERIC(0, UA_NS0ID_OBJECTSFOLDER);
	//UA_NodeId parentReferenceNodeId = UA_NODEID_NUMERIC(0, UA_NS0ID_ORGANIZES);
	node->value.variant.value = *myIntegerVariant;
	UA_NodeId_copy(&myIntegerNodeId,&node->nodeId);
	UA_QualifiedName_copy(&myIntegerName,&node->browseName);
    UA_LocalizedText_copy(&myIntegerDisplName, &node->displayName);
    UA_LocalizedText_copy(&myIntegerDisplName, &node->description);
    UA_ExpandedNodeId parentId;
	UA_ExpandedNodeId_init(&parentId);
	UA_NodeId_copy(&parentNodeId,&parentId.nodeId);
	return node;
}

START_TEST(ReadSingleAttributeValueWithoutTimestamp) {
		UA_Server *server = makeTestSequence();
		UA_DataValue resp;
		UA_DataValue_init(&resp);
		UA_ReadRequest rReq;
		UA_ReadRequest_init(&rReq);
		rReq.nodesToRead = UA_ReadValueId_new();
		rReq.nodesToReadSize = 1;
		rReq.nodesToRead[0].nodeId = UA_NODEID_STRING_ALLOC(1, "the.answer");
		rReq.nodesToRead[0].attributeId = UA_ATTRIBUTEID_VALUE;
		Service_Read_single(server, &adminSession, UA_TIMESTAMPSTORETURN_NEITHER, &rReq.nodesToRead[0], &resp);
		ck_assert_int_eq(-1, resp.value.arrayLength);
		ck_assert_ptr_eq(&UA_TYPES[UA_TYPES_INT32], resp.value.type);
		ck_assert_int_eq(42, *(UA_Int32* )resp.value.data);
        UA_Server_delete(server);
        UA_ReadRequest_deleteMembers(&rReq);
        UA_DataValue_deleteMembers(&resp);
} END_TEST

START_TEST(ReadSingleAttributeNodeIdWithoutTimestamp) {
		UA_Server *server = makeTestSequence();
		UA_DataValue resp;
		UA_DataValue_init(&resp);
		UA_ReadRequest rReq;
		UA_ReadRequest_init(&rReq);
		rReq.nodesToRead = UA_ReadValueId_new();
		rReq.nodesToReadSize = 1;
		rReq.nodesToRead[0].nodeId = UA_NODEID_STRING_ALLOC(1, "the.answer");
		rReq.nodesToRead[0].attributeId = UA_ATTRIBUTEID_NODEID;
		Service_Read_single(server, &adminSession, UA_TIMESTAMPSTORETURN_NEITHER, &rReq.nodesToRead[0], &resp);
		const UA_NodeId myIntegerNodeId = UA_NODEID_STRING(1, "the.answer");
		ck_assert_int_eq(-1, resp.value.arrayLength);
		ck_assert_ptr_eq(&UA_TYPES[UA_TYPES_NODEID], resp.value.type);
		UA_NodeId* respval = (UA_NodeId*) resp.value.data;
		ck_assert_int_eq(1, respval->namespaceIndex);
		ck_assert(UA_String_equal(&myIntegerNodeId.identifier.string, &respval->identifier.string));
        UA_ReadRequest_deleteMembers(&rReq);
        UA_DataValue_deleteMembers(&resp);
        UA_Server_delete(server);
} END_TEST

START_TEST(ReadSingleAttributeNodeClassWithoutTimestamp) {
		UA_Server *server = makeTestSequence();
		UA_DataValue resp;
		UA_DataValue_init(&resp);
		UA_ReadRequest rReq;
		UA_ReadRequest_init(&rReq);
		rReq.nodesToRead = UA_ReadValueId_new();
		rReq.nodesToReadSize = 1;
		rReq.nodesToRead[0].nodeId = UA_NODEID_STRING_ALLOC(1, "the.answer");
		rReq.nodesToRead[0].attributeId = UA_ATTRIBUTEID_NODECLASS;
		Service_Read_single(server, &adminSession, UA_TIMESTAMPSTORETURN_NEITHER, &rReq.nodesToRead[0], &resp);
		ck_assert_int_eq(-1, resp.value.arrayLength);
		ck_assert_ptr_eq(&UA_TYPES[UA_TYPES_INT32],resp.value.type);
		ck_assert_int_eq(*(UA_Int32*)resp.value.data,UA_NODECLASS_VARIABLE);
        UA_ReadRequest_deleteMembers(&rReq);
        UA_DataValue_deleteMembers(&resp);
        UA_Server_delete(server);
} END_TEST

START_TEST(ReadSingleAttributeBrowseNameWithoutTimestamp) {
		UA_Server *server = makeTestSequence();
		UA_DataValue resp;
		UA_DataValue_init(&resp);
		UA_ReadRequest rReq;
		UA_ReadRequest_init(&rReq);
		rReq.nodesToRead = UA_ReadValueId_new();
		rReq.nodesToReadSize = 1;
		rReq.nodesToRead[0].nodeId = UA_NODEID_STRING_ALLOC(1, "the.answer");
		rReq.nodesToRead[0].attributeId = UA_ATTRIBUTEID_BROWSENAME;
		Service_Read_single(server, &adminSession, UA_TIMESTAMPSTORETURN_NEITHER, &rReq.nodesToRead[0], &resp);
		UA_QualifiedName* respval = (UA_QualifiedName*) resp.value.data;
		const UA_QualifiedName myIntegerName = UA_QUALIFIEDNAME(1, "the answer");
		ck_assert_int_eq(-1, resp.value.arrayLength);
		ck_assert_ptr_eq(&UA_TYPES[UA_TYPES_QUALIFIEDNAME], resp.value.type);
		ck_assert_int_eq(1, respval->namespaceIndex);
		ck_assert(UA_String_equal(&myIntegerName.name, &respval->name));
        UA_ReadRequest_deleteMembers(&rReq);
        UA_DataValue_deleteMembers(&resp);
        UA_Server_delete(server);
} END_TEST

START_TEST(ReadSingleAttributeDisplayNameWithoutTimestamp) {
		UA_Server *server = makeTestSequence();
		UA_DataValue resp;
		UA_DataValue_init(&resp);
		UA_ReadRequest rReq;
		UA_ReadRequest_init(&rReq);
		rReq.nodesToRead = UA_ReadValueId_new();
		rReq.nodesToReadSize = 1;
		rReq.nodesToRead[0].nodeId = UA_NODEID_STRING_ALLOC(1, "the.answer");
		rReq.nodesToRead[0].attributeId = UA_ATTRIBUTEID_DISPLAYNAME;
		Service_Read_single(server, &adminSession, UA_TIMESTAMPSTORETURN_NEITHER, &rReq.nodesToRead[0], &resp);
		UA_LocalizedText* respval = (UA_LocalizedText*) resp.value.data;
		const UA_LocalizedText comp = UA_LOCALIZEDTEXT("locale", "the answer");
		UA_VariableNode* compNode = makeCompareSequence();
		ck_assert_int_eq(-1, resp.value.arrayLength);
		ck_assert_ptr_eq(&UA_TYPES[UA_TYPES_LOCALIZEDTEXT], resp.value.type);
		ck_assert(UA_String_equal(&comp.text, &respval->text));
		ck_assert(UA_String_equal(&compNode->displayName.locale, &respval->locale));
        UA_Server_delete(server);
        UA_ReadRequest_deleteMembers(&rReq);
        UA_DataValue_deleteMembers(&resp);
        UA_VariableNode_delete(compNode);
} END_TEST

START_TEST(ReadSingleAttributeDescriptionWithoutTimestamp) {
		UA_Server *server = makeTestSequence();
		UA_DataValue resp;
		UA_DataValue_init(&resp);
		UA_ReadRequest rReq;
		UA_ReadRequest_init(&rReq);
		rReq.nodesToRead = UA_ReadValueId_new();
		rReq.nodesToReadSize = 1;
		rReq.nodesToRead[0].nodeId = UA_NODEID_STRING_ALLOC(1, "the.answer");
		rReq.nodesToRead[0].attributeId = UA_ATTRIBUTEID_DESCRIPTION;
		Service_Read_single(server, &adminSession, UA_TIMESTAMPSTORETURN_NEITHER, &rReq.nodesToRead[0], &resp);
		UA_LocalizedText* respval = (UA_LocalizedText*) resp.value.data;
		UA_VariableNode* compNode = makeCompareSequence();
		ck_assert_int_eq(-1, resp.value.arrayLength);
		ck_assert_ptr_eq(&UA_TYPES[UA_TYPES_LOCALIZEDTEXT], resp.value.type);
		ck_assert(UA_String_equal(&compNode->description.locale, &respval->locale));
		ck_assert(UA_String_equal(&compNode->description.text, &respval->text));
        UA_ReadRequest_deleteMembers(&rReq);
        UA_DataValue_deleteMembers(&resp);
        UA_VariableNode_delete(compNode);
        UA_Server_delete(server);
} END_TEST

START_TEST(ReadSingleAttributeWriteMaskWithoutTimestamp) {
		UA_Server *server = makeTestSequence();
		UA_DataValue resp;
		UA_DataValue_init(&resp);
		UA_ReadRequest rReq;
		UA_ReadRequest_init(&rReq);
		rReq.nodesToRead = UA_ReadValueId_new();
		rReq.nodesToReadSize = 1;
		rReq.nodesToRead[0].nodeId = UA_NODEID_STRING_ALLOC(1, "the.answer");
		rReq.nodesToRead[0].attributeId = UA_ATTRIBUTEID_WRITEMASK;
		Service_Read_single(server, &adminSession, UA_TIMESTAMPSTORETURN_NEITHER, &rReq.nodesToRead[0], &resp);
		UA_UInt32* respval = (UA_UInt32*) resp.value.data;
		ck_assert_int_eq(-1, resp.value.arrayLength);
		ck_assert_ptr_eq(&UA_TYPES[UA_TYPES_UINT32], resp.value.type);
		ck_assert_int_eq(0,*respval);
        UA_ReadRequest_deleteMembers(&rReq);
        UA_DataValue_deleteMembers(&resp);
        UA_Server_delete(server);
} END_TEST

START_TEST(ReadSingleAttributeUserWriteMaskWithoutTimestamp) {
		UA_Server *server = makeTestSequence();
		UA_DataValue resp;
		UA_DataValue_init(&resp);
		UA_ReadRequest rReq;
		UA_ReadRequest_init(&rReq);
		rReq.nodesToRead = UA_ReadValueId_new();
		rReq.nodesToReadSize = 1;
		rReq.nodesToRead[0].nodeId = UA_NODEID_STRING_ALLOC(1, "the.answer");
		rReq.nodesToRead[0].attributeId = UA_ATTRIBUTEID_USERWRITEMASK;
		Service_Read_single(server, &adminSession, UA_TIMESTAMPSTORETURN_NEITHER, &rReq.nodesToRead[0], &resp);
		UA_UInt32* respval = (UA_UInt32*) resp.value.data;
		ck_assert_int_eq(-1, resp.value.arrayLength);
		ck_assert_ptr_eq(&UA_TYPES[UA_TYPES_UINT32], resp.value.type);
		ck_assert_int_eq(0,*respval);
        UA_ReadRequest_deleteMembers(&rReq);
        UA_DataValue_deleteMembers(&resp);
        UA_Server_delete(server);
} END_TEST

START_TEST(ReadSingleAttributeIsAbstractWithoutTimestamp) {
		UA_Server *server = makeTestSequence();
		UA_DataValue resp;
		UA_DataValue_init(&resp);
		UA_ReadRequest rReq;
		UA_ReadRequest_init(&rReq);
		rReq.nodesToRead = UA_ReadValueId_new();
		rReq.nodesToReadSize = 1;
		rReq.nodesToRead[0].nodeId.identifier.numeric = UA_NS0ID_ORGANIZES;
		rReq.nodesToRead[0].attributeId = UA_ATTRIBUTEID_ISABSTRACT;
		Service_Read_single(server, &adminSession, UA_TIMESTAMPSTORETURN_NEITHER, &rReq.nodesToRead[0], &resp);
		ck_assert_int_eq(-1, resp.value.arrayLength);
		ck_assert_ptr_eq(&UA_TYPES[UA_TYPES_BOOLEAN], resp.value.type);
		ck_assert(*(UA_Boolean* )resp.value.data==UA_FALSE);
        UA_ReadRequest_deleteMembers(&rReq);
        UA_DataValue_deleteMembers(&resp);
        UA_Server_delete(server);
} END_TEST

START_TEST(ReadSingleAttributeSymmetricWithoutTimestamp) {
		UA_Server *server = makeTestSequence();
		UA_DataValue resp;
		UA_DataValue_init(&resp);
		UA_ReadRequest rReq;
		UA_ReadRequest_init(&rReq);
		rReq.nodesToRead = UA_ReadValueId_new();
		rReq.nodesToReadSize = 1;
		rReq.nodesToRead[0].nodeId.identifier.numeric = UA_NS0ID_ORGANIZES;
		rReq.nodesToRead[0].attributeId = UA_ATTRIBUTEID_SYMMETRIC;
		Service_Read_single(server, &adminSession, UA_TIMESTAMPSTORETURN_NEITHER, &rReq.nodesToRead[0], &resp);
		ck_assert_int_eq(-1, resp.value.arrayLength);
		ck_assert_ptr_eq(&UA_TYPES[UA_TYPES_BOOLEAN], resp.value.type);
		ck_assert(*(UA_Boolean* )resp.value.data==UA_FALSE);
        UA_ReadRequest_deleteMembers(&rReq);
        UA_DataValue_deleteMembers(&resp);
        UA_Server_delete(server);
} END_TEST

START_TEST(ReadSingleAttributeInverseNameWithoutTimestamp) {
		UA_Server *server = makeTestSequence();
		UA_DataValue resp;
		UA_DataValue_init(&resp);
		UA_ReadRequest rReq;
		UA_ReadRequest_init(&rReq);
		rReq.nodesToRead = UA_ReadValueId_new();
		rReq.nodesToReadSize = 1;
		rReq.nodesToRead[0].nodeId.identifier.numeric = UA_NS0ID_ORGANIZES;
		rReq.nodesToRead[0].attributeId = UA_ATTRIBUTEID_INVERSENAME;
		Service_Read_single(server, &adminSession, UA_TIMESTAMPSTORETURN_NEITHER, &rReq.nodesToRead[0], &resp);
		UA_LocalizedText* respval = (UA_LocalizedText*) resp.value.data;
		const UA_LocalizedText comp = UA_LOCALIZEDTEXT("en_US", "OrganizedBy");
		ck_assert_int_eq(-1, resp.value.arrayLength);
		ck_assert_ptr_eq(&UA_TYPES[UA_TYPES_LOCALIZEDTEXT],resp.value.type);
		ck_assert(UA_String_equal(&comp.text, &respval->text));
        ck_assert(UA_String_equal(&comp.locale, &respval->locale));
        UA_ReadRequest_deleteMembers(&rReq);
        UA_DataValue_deleteMembers(&resp);
        UA_Server_delete(server);
} END_TEST

START_TEST(ReadSingleAttributeContainsNoLoopsWithoutTimestamp) {
		UA_Server *server = makeTestSequence();
		UA_DataValue resp;
		UA_DataValue_init(&resp);
		UA_ReadRequest rReq;
		UA_ReadRequest_init(&rReq);
		rReq.nodesToRead = UA_ReadValueId_new();
		rReq.nodesToReadSize = 1;
		rReq.nodesToRead[0].nodeId.identifier.numeric = UA_NS0ID_VIEWNODE;
		rReq.nodesToRead[0].attributeId = UA_ATTRIBUTEID_CONTAINSNOLOOPS;
		Service_Read_single(server, &adminSession, UA_TIMESTAMPSTORETURN_NEITHER, &rReq.nodesToRead[0], &resp);
		ck_assert_int_eq(-1, resp.value.arrayLength);
		ck_assert_ptr_eq(&UA_TYPES[UA_TYPES_BOOLEAN], resp.value.type);
		ck_assert(*(UA_Boolean* )resp.value.data==UA_FALSE);
        UA_ReadRequest_deleteMembers(&rReq);
        UA_DataValue_deleteMembers(&resp);
        UA_Server_delete(server);
} END_TEST

START_TEST(ReadSingleAttributeEventNotifierWithoutTimestamp) {
		UA_Server *server = makeTestSequence();
		UA_DataValue resp;
		UA_DataValue_init(&resp);
		UA_ReadRequest rReq;
		UA_ReadRequest_init(&rReq);
		rReq.nodesToRead = UA_ReadValueId_new();
		rReq.nodesToReadSize = 1;
		rReq.nodesToRead[0].nodeId = UA_NODEID_NUMERIC(1, 50);
		rReq.nodesToRead[0].attributeId = UA_ATTRIBUTEID_EVENTNOTIFIER;
		Service_Read_single(server, &adminSession, UA_TIMESTAMPSTORETURN_NEITHER, &rReq.nodesToRead[0], &resp);
		ck_assert_int_eq(-1, resp.value.arrayLength);
		ck_assert_ptr_eq(&UA_TYPES[UA_TYPES_BYTE],resp.value.type);
		ck_assert_int_eq(*(UA_Byte*)resp.value.data, 0);
        UA_ReadRequest_deleteMembers(&rReq);
        UA_DataValue_deleteMembers(&resp);
        UA_Server_delete(server);
} END_TEST

START_TEST(ReadSingleAttributeDataTypeWithoutTimestamp) {
		UA_Server *server = makeTestSequence();
		UA_DataValue resp;
		UA_DataValue_init(&resp);
		UA_ReadRequest rReq;
		UA_ReadRequest_init(&rReq);
		rReq.nodesToRead = UA_ReadValueId_new();
		rReq.nodesToReadSize = 1;
		rReq.nodesToRead[0].nodeId = UA_NODEID_STRING_ALLOC(1, "the.answer");
		rReq.nodesToRead[0].attributeId = UA_ATTRIBUTEID_DATATYPE;
		Service_Read_single(server, &adminSession, UA_TIMESTAMPSTORETURN_NEITHER, &rReq.nodesToRead[0], &resp);
		UA_NodeId* respval = (UA_NodeId*) resp.value.data;
		ck_assert_int_eq(-1, resp.value.arrayLength);
		ck_assert_ptr_eq(&UA_TYPES[UA_TYPES_NODEID], resp.value.type);
		ck_assert_int_eq(respval->namespaceIndex,0);
		ck_assert_int_eq(respval->identifier.numeric,UA_NS0ID_INT32);
        UA_ReadRequest_deleteMembers(&rReq);
        UA_DataValue_deleteMembers(&resp);
        UA_Server_delete(server);
} END_TEST

START_TEST(ReadSingleAttributeValueRankWithoutTimestamp) {
		UA_Server *server = makeTestSequence();
		UA_DataValue resp;
		UA_DataValue_init(&resp);
		UA_ReadRequest rReq;
		UA_ReadRequest_init(&rReq);
		rReq.nodesToRead = UA_ReadValueId_new();
		rReq.nodesToReadSize = 1;
		rReq.nodesToRead[0].nodeId = UA_NODEID_STRING_ALLOC(1, "the.answer");
		rReq.nodesToRead[0].attributeId = UA_ATTRIBUTEID_VALUERANK;
		Service_Read_single(server, &adminSession, UA_TIMESTAMPSTORETURN_NEITHER, &rReq.nodesToRead[0], &resp);
		ck_assert_int_eq(-1, resp.value.arrayLength);
		ck_assert_ptr_eq(&UA_TYPES[UA_TYPES_INT32], resp.value.type);
		ck_assert_int_eq(-2, *(UA_Int32* )resp.value.data);
        UA_ReadRequest_deleteMembers(&rReq);
        UA_DataValue_deleteMembers(&resp);
        UA_Server_delete(server);
} END_TEST

START_TEST(ReadSingleAttributeArrayDimensionsWithoutTimestamp) {
		UA_Server *server = makeTestSequence();
		UA_DataValue resp;
		UA_DataValue_init(&resp);
		UA_ReadRequest rReq;
		UA_ReadRequest_init(&rReq);
		rReq.nodesToRead = UA_ReadValueId_new();
		rReq.nodesToReadSize = 1;
		rReq.nodesToRead[0].nodeId = UA_NODEID_STRING_ALLOC(1, "the.answer");
		rReq.nodesToRead[0].attributeId = UA_ATTRIBUTEID_ARRAYDIMENSIONS;
		Service_Read_single(server, &adminSession,  UA_TIMESTAMPSTORETURN_NEITHER, &rReq.nodesToRead[0], &resp);
		ck_assert_int_eq(-1, resp.value.arrayLength);
		ck_assert_ptr_eq(&UA_TYPES[UA_TYPES_INT32], resp.value.type);
		ck_assert_ptr_eq((UA_Int32*)resp.value.data,0);
        UA_DataValue_deleteMembers(&resp);
        UA_ReadRequest_deleteMembers(&rReq);
        UA_Server_delete(server);
} END_TEST

START_TEST(ReadSingleAttributeAccessLevelWithoutTimestamp) {
		UA_Server *server = makeTestSequence();
		UA_DataValue resp;
		UA_DataValue_init(&resp);
		UA_ReadRequest rReq;
		UA_ReadRequest_init(&rReq);
		rReq.nodesToRead = UA_ReadValueId_new();
		rReq.nodesToReadSize = 1;
		rReq.nodesToRead[0].nodeId = UA_NODEID_STRING_ALLOC(1, "the.answer");
		rReq.nodesToRead[0].attributeId = UA_ATTRIBUTEID_ACCESSLEVEL;
		Service_Read_single(server, &adminSession, UA_TIMESTAMPSTORETURN_NEITHER, &rReq.nodesToRead[0], &resp);
		ck_assert_int_eq(-1, resp.value.arrayLength);
		ck_assert_ptr_eq(&UA_TYPES[UA_TYPES_BYTE], resp.value.type);
		ck_assert_int_eq(*(UA_Byte*)resp.value.data, 0);
        UA_DataValue_deleteMembers(&resp);
        UA_ReadRequest_deleteMembers(&rReq);
        UA_Server_delete(server);
} END_TEST

START_TEST(ReadSingleAttributeUserAccessLevelWithoutTimestamp) {
		UA_Server *server = makeTestSequence();
		UA_DataValue resp;
		UA_DataValue_init(&resp);
		UA_ReadRequest rReq;
		UA_ReadRequest_init(&rReq);
		rReq.nodesToRead = UA_ReadValueId_new();
		rReq.nodesToReadSize = 1;
		rReq.nodesToRead[0].nodeId = UA_NODEID_STRING_ALLOC(1, "the.answer");
		rReq.nodesToRead[0].attributeId = UA_ATTRIBUTEID_USERACCESSLEVEL;
		Service_Read_single(server, &adminSession, UA_TIMESTAMPSTORETURN_NEITHER, &rReq.nodesToRead[0], &resp);
		UA_VariableNode* compNode = makeCompareSequence();
		ck_assert_int_eq(-1, resp.value.arrayLength);
		ck_assert_ptr_eq(&UA_TYPES[UA_TYPES_BYTE], resp.value.type);
		ck_assert_int_eq(*(UA_Byte*)resp.value.data, compNode->userAccessLevel);
        UA_Server_delete(server);
        UA_DataValue_deleteMembers(&resp);
        UA_ReadRequest_deleteMembers(&rReq);
        UA_VariableNode_delete(compNode);
} END_TEST

START_TEST(ReadSingleAttributeMinimumSamplingIntervalWithoutTimestamp) {
		UA_Server *server = makeTestSequence();
		UA_DataValue resp;
		UA_DataValue_init(&resp);
		UA_ReadRequest rReq;
		UA_ReadRequest_init(&rReq);
		rReq.nodesToRead = UA_ReadValueId_new();
		rReq.nodesToReadSize = 1;
		rReq.nodesToRead[0].nodeId = UA_NODEID_STRING_ALLOC(1, "the.answer");
		rReq.nodesToRead[0].attributeId = UA_ATTRIBUTEID_MINIMUMSAMPLINGINTERVAL;
		Service_Read_single(server, &adminSession, UA_TIMESTAMPSTORETURN_NEITHER, &rReq.nodesToRead[0], &resp);
		UA_Double* respval = (UA_Double*) resp.value.data;
		UA_VariableNode *compNode = makeCompareSequence();
		UA_Double comp = (UA_Double) compNode->minimumSamplingInterval;
		ck_assert_int_eq(-1, resp.value.arrayLength);
		ck_assert_ptr_eq(&UA_TYPES[UA_TYPES_DOUBLE], resp.value.type);
		ck_assert(*respval == comp);
        UA_DataValue_deleteMembers(&resp);
        UA_ReadRequest_deleteMembers(&rReq);
        UA_VariableNode_delete(compNode);
        UA_Server_delete(server);
} END_TEST

START_TEST(ReadSingleAttributeHistorizingWithoutTimestamp) {
		UA_Server *server = makeTestSequence();
		UA_DataValue resp;
		UA_DataValue_init(&resp);
		UA_ReadRequest rReq;
		UA_ReadRequest_init(&rReq);
		rReq.nodesToRead = UA_ReadValueId_new();
		rReq.nodesToReadSize = 1;
		rReq.nodesToRead[0].nodeId = UA_NODEID_STRING_ALLOC(1, "the.answer");
		rReq.nodesToRead[0].attributeId = UA_ATTRIBUTEID_HISTORIZING;
		Service_Read_single(server, &adminSession, UA_TIMESTAMPSTORETURN_NEITHER, &rReq.nodesToRead[0], &resp);
		ck_assert_int_eq(-1, resp.value.arrayLength);
		ck_assert_ptr_eq(&UA_TYPES[UA_TYPES_BOOLEAN], resp.value.type);
		ck_assert(*(UA_Boolean*)resp.value.data==UA_FALSE);
        UA_ReadRequest_deleteMembers(&rReq);
        UA_DataValue_deleteMembers(&resp);
        UA_Server_delete(server);
} END_TEST

START_TEST(ReadSingleAttributeExecutableWithoutTimestamp) {
		UA_Server *server = makeTestSequence();
		UA_DataValue resp;
		UA_DataValue_init(&resp);
		UA_ReadRequest rReq;
		UA_ReadRequest_init(&rReq);
		rReq.nodesToRead = UA_ReadValueId_new();
		rReq.nodesToReadSize = 1;
		rReq.nodesToRead[0].nodeId.identifier.numeric = UA_NS0ID_METHODNODE;
		rReq.nodesToRead[0].attributeId = UA_ATTRIBUTEID_EXECUTABLE;
		Service_Read_single(server, &adminSession, UA_TIMESTAMPSTORETURN_NEITHER, &rReq.nodesToRead[0], &resp);
		ck_assert_int_eq(-1, resp.value.arrayLength);
		ck_assert_ptr_eq(&UA_TYPES[UA_TYPES_BOOLEAN], resp.value.type);
		ck_assert(*(UA_Boolean*)resp.value.data==UA_FALSE);
        UA_DataValue_deleteMembers(&resp);
        UA_ReadRequest_deleteMembers(&rReq);
        UA_Server_delete(server);
} END_TEST

START_TEST(ReadSingleAttributeUserExecutableWithoutTimestamp) {
		UA_Server *server = makeTestSequence();
		UA_DataValue resp;
		UA_DataValue_init(&resp);
		UA_ReadRequest rReq;
		UA_ReadRequest_init(&rReq);
		rReq.nodesToRead = UA_ReadValueId_new();
		rReq.nodesToReadSize = 1;
		rReq.nodesToRead[0].nodeId.identifier.numeric = UA_NS0ID_METHODNODE;
		rReq.nodesToRead[0].attributeId = UA_ATTRIBUTEID_USEREXECUTABLE;
		Service_Read_single(server, &adminSession, UA_TIMESTAMPSTORETURN_NEITHER, &rReq.nodesToRead[0], &resp);
		ck_assert_int_eq(-1, resp.value.arrayLength);
		ck_assert_ptr_eq(&UA_TYPES[UA_TYPES_BOOLEAN], resp.value.type);
		ck_assert(*(UA_Boolean*)resp.value.data==UA_FALSE);
        UA_DataValue_deleteMembers(&resp);
        UA_ReadRequest_deleteMembers(&rReq);
        UA_Server_delete(server);
} END_TEST

/* Tests for writeValue method */

START_TEST(WriteSingleAttributeNodeId) {
		UA_Server *server = makeTestSequence();
		UA_WriteValue wValue;
		UA_WriteValue_init(&wValue);
        UA_NodeId *id = UA_NodeId_new();
		wValue.nodeId = UA_NODEID_STRING(1, "the.answer");
		wValue.attributeId = UA_ATTRIBUTEID_NODEID;
		wValue.value.hasValue = UA_TRUE;
        UA_Variant_setScalar(&wValue.value.value, id, &UA_TYPES[UA_TYPES_NODEID]);
		UA_StatusCode retval = Service_Write_single(server, &adminSession, &wValue);
		ck_assert_int_eq(retval, UA_STATUSCODE_BADWRITENOTSUPPORTED);
        UA_Server_delete(server);
} END_TEST

START_TEST(WriteSingleAttributeNodeclass) {
		UA_Server *server = makeTestSequence();
		UA_WriteValue wValue;
		UA_WriteValue_init(&wValue);
		wValue.nodeId = UA_NODEID_STRING(1, "the.answer");
        UA_NodeClass *class = UA_NodeClass_new();
		wValue.attributeId = UA_ATTRIBUTEID_NODECLASS;
		wValue.value.hasValue = UA_TRUE;
        UA_Variant_setScalar(&wValue.value.value, class, &UA_TYPES[UA_TYPES_NODECLASS]);
		UA_StatusCode retval = Service_Write_single(server, &adminSession, &wValue);
		ck_assert_int_eq(retval, UA_STATUSCODE_BADWRITENOTSUPPORTED);
        UA_Server_delete(server);
} END_TEST

START_TEST(WriteSingleAttributeBrowseName) {
		UA_Server *server = makeTestSequence();
		UA_WriteValue wValue;
		UA_WriteValue_init(&wValue);
		UA_QualifiedName testValue = UA_QUALIFIEDNAME(1, "the.answer");
		UA_Variant_setScalarCopy(&wValue.value.value, &testValue, &UA_TYPES[UA_TYPES_QUALIFIEDNAME]);
		wValue.nodeId = UA_NODEID_STRING(1, "the.answer");
		wValue.attributeId = UA_ATTRIBUTEID_BROWSENAME;
		wValue.value.hasValue = UA_TRUE;
		UA_StatusCode retval = Service_Write_single(server, &adminSession, &wValue);
		ck_assert_int_eq(retval, UA_STATUSCODE_GOOD);
        UA_Server_delete(server);
} END_TEST

START_TEST(WriteSingleAttributeDisplayName) {
		UA_Server *server = makeTestSequence();
		UA_WriteValue wValue;
		UA_WriteValue_init(&wValue);
		UA_LocalizedText testValue = UA_LOCALIZEDTEXT("en_EN", "the.answer");
		UA_Variant_setScalarCopy(&wValue.value.value, &testValue, &UA_TYPES[UA_TYPES_LOCALIZEDTEXT]);
		wValue.value.hasValue = UA_TRUE;
		wValue.nodeId = UA_NODEID_STRING(1, "the.answer");
		wValue.attributeId = UA_ATTRIBUTEID_DISPLAYNAME;
		UA_StatusCode retval = Service_Write_single(server, &adminSession, &wValue);
		ck_assert_int_eq(retval, UA_STATUSCODE_GOOD);
        UA_Server_delete(server);
} END_TEST

START_TEST(WriteSingleAttributeDescription) {
		UA_Server *server = makeTestSequence();
		UA_WriteValue wValue;
		UA_WriteValue_init(&wValue);
		UA_LocalizedText testValue = UA_LOCALIZEDTEXT("en_EN", "the.answer");
		UA_Variant_setScalarCopy(&wValue.value.value, &testValue, &UA_TYPES[UA_TYPES_LOCALIZEDTEXT]);
		wValue.value.hasValue = UA_TRUE;
		wValue.nodeId = UA_NODEID_STRING(1, "the.answer");
		wValue.nodeId = UA_NODEID_STRING(1, "the.answer");
		wValue.attributeId = UA_ATTRIBUTEID_DESCRIPTION;
		wValue.value.hasValue = UA_TRUE;
		UA_StatusCode retval = Service_Write_single(server, &adminSession, &wValue);
		ck_assert_int_eq(retval, UA_STATUSCODE_GOOD);
        UA_Server_delete(server);
} END_TEST

START_TEST(WriteSingleAttributeWriteMask) {
		UA_Server *server = makeTestSequence();
		UA_WriteValue wValue;
		UA_WriteValue_init(&wValue);
		UA_Int32 testValue = 0;
		UA_Variant_setScalarCopy(&wValue.value.value, &testValue, &UA_TYPES[UA_TYPES_UINT32]);
		wValue.nodeId = UA_NODEID_STRING(1, "the.answer");
		wValue.nodeId = UA_NODEID_STRING(1, "the.answer");
		wValue.attributeId = UA_ATTRIBUTEID_WRITEMASK;
		wValue.value.hasValue = UA_TRUE;
		UA_StatusCode retval = Service_Write_single(server, &adminSession, &wValue);
		ck_assert_int_eq(retval, UA_STATUSCODE_GOOD);
        UA_Server_delete(server);
} END_TEST

START_TEST(WriteSingleAttributeUserWriteMask) {
		UA_Server *server = makeTestSequence();
		UA_WriteValue wValue;
		UA_WriteValue_init(&wValue);
		UA_Int32 testValue = 0;
		UA_Variant_setScalarCopy(&wValue.value.value, &testValue, &UA_TYPES[UA_TYPES_UINT32]);
		wValue.nodeId = UA_NODEID_STRING(1, "the.answer");
		wValue.attributeId = UA_ATTRIBUTEID_USERWRITEMASK;
		wValue.value.hasValue = UA_TRUE;
		UA_StatusCode retval = Service_Write_single(server, &adminSession, &wValue);
		ck_assert_int_eq(retval, UA_STATUSCODE_GOOD);
        UA_Server_delete(server);
} END_TEST

START_TEST(WriteSingleAttributeIsAbstract) {
		UA_Server *server = makeTestSequence();
		UA_WriteValue wValue;
		UA_WriteValue_init(&wValue);
		UA_Boolean testValue = UA_TRUE;
		UA_Variant_setScalarCopy(&wValue.value.value, &testValue, &UA_TYPES[UA_TYPES_BOOLEAN]);
		wValue.nodeId = UA_NODEID_STRING(1, "the.answer");
		wValue.attributeId = UA_ATTRIBUTEID_ISABSTRACT;
		wValue.value.hasValue = UA_TRUE;
		UA_StatusCode retval = Service_Write_single(server, &adminSession, &wValue);
		ck_assert_int_eq(retval, UA_STATUSCODE_BADNODECLASSINVALID);
        UA_Server_delete(server);
} END_TEST

START_TEST(WriteSingleAttributeSymmetric) {
		UA_Server *server = makeTestSequence();
		UA_WriteValue wValue;
		UA_WriteValue_init(&wValue);
		UA_Boolean testValue = UA_TRUE;
		UA_Variant_setScalarCopy(&wValue.value.value, &testValue, &UA_TYPES[UA_TYPES_BOOLEAN]);
		wValue.nodeId = UA_NODEID_STRING(1, "the.answer");
		wValue.attributeId = UA_ATTRIBUTEID_SYMMETRIC;
		wValue.value.hasValue = UA_TRUE;
		UA_StatusCode retval = Service_Write_single(server, &adminSession, &wValue);
		ck_assert_int_eq(retval, UA_STATUSCODE_BADNODECLASSINVALID);
        UA_Server_delete(server);
} END_TEST

START_TEST(WriteSingleAttributeInverseName) {
		UA_Server *server = makeTestSequence();
		UA_WriteValue wValue;
		UA_WriteValue_init(&wValue);
		UA_LocalizedText testValue = UA_LOCALIZEDTEXT("en_US", "not.the.answer");
		UA_Variant_setScalar(&wValue.value.value, &testValue, &UA_TYPES[UA_TYPES_LOCALIZEDTEXT]);
		wValue.nodeId = UA_NODEID_STRING(1, "the.answer");
		wValue.attributeId = UA_ATTRIBUTEID_INVERSENAME;
		wValue.value.hasValue = UA_TRUE;
		UA_StatusCode retval = Service_Write_single(server, &adminSession, &wValue);
		ck_assert_int_eq(retval, UA_STATUSCODE_BADNODECLASSINVALID);
        UA_Server_delete(server);
} END_TEST

START_TEST(WriteSingleAttributeContainsNoLoops) {
		UA_Server *server = makeTestSequence();
		UA_WriteValue wValue;
		UA_WriteValue_init(&wValue);
		UA_Boolean testValue = UA_TRUE;
		UA_Variant_setScalarCopy(&wValue.value.value, &testValue, &UA_TYPES[UA_TYPES_BOOLEAN]);
		wValue.nodeId = UA_NODEID_STRING(1, "the.answer");
		wValue.attributeId = UA_ATTRIBUTEID_CONTAINSNOLOOPS;
		wValue.value.hasValue = UA_TRUE;
		UA_StatusCode retval = Service_Write_single(server, &adminSession, &wValue);
		ck_assert_int_eq(retval, UA_STATUSCODE_BADNODECLASSINVALID);
        UA_Server_delete(server);
} END_TEST

START_TEST(WriteSingleAttributeEventNotifier) {
		UA_Server *server = makeTestSequence();
		UA_WriteValue wValue;
		UA_WriteValue_init(&wValue);
		UA_Byte testValue = 0;
		UA_Variant_setScalarCopy(&wValue.value.value, &testValue, &UA_TYPES[UA_TYPES_BYTE]);
		wValue.nodeId = UA_NODEID_STRING(1, "the.answer");
		wValue.attributeId = UA_ATTRIBUTEID_EVENTNOTIFIER;
		wValue.value.hasValue = UA_TRUE;
		UA_StatusCode retval = Service_Write_single(server, &adminSession, &wValue);
		ck_assert_int_eq(retval, UA_STATUSCODE_BADNODECLASSINVALID);
        UA_Server_delete(server);
} END_TEST

START_TEST(WriteSingleAttributeValue) {
		UA_Server *server = makeTestSequence();
		UA_WriteValue wValue;
		UA_WriteValue_init(&wValue);
		UA_Variant *myIntegerVariant = UA_Variant_new();
		UA_Int32 myInteger = 20;
		UA_Variant_setScalarCopy(myIntegerVariant, &myInteger, &UA_TYPES[UA_TYPES_INT32]);
		wValue.nodeId = UA_NODEID_STRING(1, "the.answer");
		wValue.attributeId = UA_ATTRIBUTEID_VALUE;
		wValue.value.hasValue = UA_TRUE;
		wValue.value.value = *myIntegerVariant;
		UA_StatusCode retval = Service_Write_single(server, &adminSession, &wValue);

		UA_DataValue resp;
		UA_DataValue_init(&resp);
		UA_ReadRequest rReq;
		UA_ReadRequest_init(&rReq);
		rReq.nodesToRead = UA_ReadValueId_new();
		rReq.nodesToReadSize = 1;
		rReq.nodesToRead[0].nodeId = UA_NODEID_STRING(1, "the.answer");
		rReq.nodesToRead[0].attributeId = UA_ATTRIBUTEID_VALUE;
		Service_Read_single(server, &adminSession, UA_TIMESTAMPSTORETURN_NEITHER, &rReq.nodesToRead[0], &resp);
		ck_assert_int_eq(retval, UA_STATUSCODE_GOOD);
		ck_assert(wValue.value.hasValue);
<<<<<<< HEAD
		ck_assert_int_eq(20, *(UA_Int32*)resp.value.data);
        UA_DataValue_deleteMembers(&resp);
        UA_Server_delete(server);
} END_TEST
=======
		const UA_Node *node = UA_NodeStore_get(server->nodestore, &wValue.nodeId);
		ck_assert_int_eq(node->nodeClass, UA_NODECLASS_VARIABLE);
		const UA_VariableNode *vn = (const UA_VariableNode*)node;
		const UA_Variant *oldV = &vn->value.variant.value;
		ck_assert_ptr_eq(&oldV->type->typeId, &wValue.value.value.type->typeId);
>>>>>>> 29e69d98

START_TEST(WriteSingleAttributeDataType) {
		UA_Server *server = makeTestSequence();
		UA_WriteValue wValue;
		UA_WriteValue_init(&wValue);
        UA_NodeId *typeId = UA_NodeId_new();
		wValue.nodeId = UA_NODEID_STRING(1, "the.answer");
		wValue.attributeId = UA_ATTRIBUTEID_DATATYPE;
		wValue.value.hasValue = UA_TRUE;
        UA_Variant_setScalar(&wValue.value.value, typeId, &UA_TYPES[UA_TYPES_NODEID]);
		UA_StatusCode retval = Service_Write_single(server, &adminSession, &wValue);
		ck_assert_int_eq(retval, UA_STATUSCODE_BADWRITENOTSUPPORTED);
        UA_Server_delete(server);
} END_TEST

START_TEST(WriteSingleAttributeValueRank) {
		UA_Server *server = makeTestSequence();
		UA_WriteValue wValue;
		UA_WriteValue_init(&wValue);
		UA_Int32 testValue = -1;
		UA_Variant_setScalarCopy(&wValue.value.value, &testValue, &UA_TYPES[UA_TYPES_INT32]);
		wValue.nodeId = UA_NODEID_STRING(1, "the.answer");
		wValue.attributeId = UA_ATTRIBUTEID_VALUERANK;
		wValue.value.hasValue = UA_TRUE;
		UA_StatusCode retval = Service_Write_single(server, &adminSession, &wValue);
		// Returns attributeInvalid, since variant/value may be writable
		ck_assert_int_eq(retval, UA_STATUSCODE_BADATTRIBUTEIDINVALID);
        UA_Server_delete(server);
} END_TEST

START_TEST(WriteSingleAttributeArrayDimensions) {
		UA_Server *server = makeTestSequence();
		UA_WriteValue wValue;
		UA_WriteValue_init(&wValue);
		UA_Int32 testValue[] = {-1,-1,-1};
		UA_Variant_setArrayCopy(&wValue.value.value, &testValue, 3, &UA_TYPES[UA_TYPES_INT32]);
		wValue.nodeId = UA_NODEID_STRING(1, "the.answer");
		wValue.attributeId = UA_ATTRIBUTEID_ARRAYDIMENSIONS;
		wValue.value.hasValue = UA_TRUE;
		UA_StatusCode retval = Service_Write_single(server, &adminSession, &wValue);
		// Returns attributeInvalid, since variant/value may be writable
		ck_assert_int_eq(retval, UA_STATUSCODE_BADATTRIBUTEIDINVALID);
        UA_Server_delete(server);
} END_TEST

START_TEST(WriteSingleAttributeAccessLevel) {
		UA_Server *server = makeTestSequence();
		UA_WriteValue wValue;
		UA_WriteValue_init(&wValue);
		UA_Byte testValue = 0;
		UA_Variant_setScalarCopy(&wValue.value.value, &testValue, &UA_TYPES[UA_TYPES_BYTE]);
		wValue.nodeId = UA_NODEID_STRING(1, "the.answer");
		wValue.attributeId = UA_ATTRIBUTEID_ACCESSLEVEL;
		wValue.value.hasValue = UA_TRUE;
		UA_StatusCode retval = Service_Write_single(server, &adminSession, &wValue);
		ck_assert_int_eq(retval, UA_STATUSCODE_GOOD);
        UA_Server_delete(server);
} END_TEST

START_TEST(WriteSingleAttributeUserAccessLevel) {
		UA_Server *server = makeTestSequence();
		UA_WriteValue wValue;
		UA_WriteValue_init(&wValue);
		UA_Byte testValue = 0;
		UA_Variant_setScalarCopy(&wValue.value.value, &testValue, &UA_TYPES[UA_TYPES_BYTE]);
		wValue.nodeId = UA_NODEID_STRING(1, "the.answer");
		wValue.attributeId = UA_ATTRIBUTEID_USERACCESSLEVEL;
		wValue.value.hasValue = UA_TRUE;
		UA_StatusCode retval = Service_Write_single(server, &adminSession, &wValue);
		ck_assert_int_eq(retval, UA_STATUSCODE_GOOD);
        UA_Server_delete(server);
} END_TEST

START_TEST(WriteSingleAttributeMinimumSamplingInterval) {
		UA_Server *server = makeTestSequence();
		UA_WriteValue wValue;
		UA_WriteValue_init(&wValue);
		UA_Double testValue = 0.0;
		UA_Variant_setScalarCopy(&wValue.value.value, &testValue, &UA_TYPES[UA_TYPES_DOUBLE]);
		wValue.nodeId = UA_NODEID_STRING(1, "the.answer");
		wValue.attributeId = UA_ATTRIBUTEID_MINIMUMSAMPLINGINTERVAL;
		wValue.value.hasValue = UA_TRUE;
		UA_StatusCode retval = Service_Write_single(server, &adminSession, &wValue);
		ck_assert_int_eq(retval, UA_STATUSCODE_GOOD);
        UA_Server_delete(server);
} END_TEST

START_TEST(WriteSingleAttributeHistorizing) {
		UA_Server *server = makeTestSequence();
		UA_WriteValue wValue;
		UA_WriteValue_init(&wValue);
		UA_Boolean testValue = UA_TRUE;
		UA_Variant_setScalarCopy(&wValue.value.value, &testValue, &UA_TYPES[UA_TYPES_BOOLEAN]);
		wValue.nodeId = UA_NODEID_STRING(1, "the.answer");
		wValue.attributeId = UA_ATTRIBUTEID_HISTORIZING;
		wValue.value.hasValue = UA_TRUE;
		UA_StatusCode retval = Service_Write_single(server, &adminSession, &wValue);
		ck_assert_int_eq(retval, UA_STATUSCODE_GOOD);
        UA_Server_delete(server);
} END_TEST

START_TEST(WriteSingleAttributeExecutable) {
		UA_Server *server = makeTestSequence();
		UA_WriteValue wValue;
		UA_WriteValue_init(&wValue);
		UA_Boolean testValue = UA_TRUE;
		UA_Variant_setScalarCopy(&wValue.value.value, &testValue, &UA_TYPES[UA_TYPES_BOOLEAN]);
		wValue.nodeId = UA_NODEID_STRING(1, "the.answer");
		wValue.attributeId = UA_ATTRIBUTEID_EXECUTABLE;
		wValue.value.hasValue = UA_TRUE;
		UA_StatusCode retval = Service_Write_single(server, &adminSession, &wValue);
		ck_assert_int_eq(retval, UA_STATUSCODE_BADNODECLASSINVALID);
        UA_Server_delete(server);
} END_TEST

START_TEST(WriteSingleAttributeUserExecutable) {
		UA_Server *server = makeTestSequence();
		UA_WriteValue wValue;
		UA_WriteValue_init(&wValue);
		UA_Boolean testValue = UA_TRUE;
		UA_Variant_setScalarCopy(&wValue.value.value, &testValue, &UA_TYPES[UA_TYPES_BOOLEAN]);
		wValue.nodeId = UA_NODEID_STRING(1, "the.answer");
		wValue.attributeId = UA_ATTRIBUTEID_USEREXECUTABLE;
		wValue.value.hasValue = UA_TRUE;
		UA_StatusCode retval = Service_Write_single(server, &adminSession, &wValue);
		ck_assert_int_eq(retval, UA_STATUSCODE_BADNODECLASSINVALID);
        UA_Server_delete(server);
} END_TEST

START_TEST(numericRange) {
        UA_NumericRange range;
		const UA_String str = (UA_String){9, (UA_Byte*)"1:2,0:3,5"};
		UA_StatusCode retval = parse_numericrange(str, &range);
		ck_assert_int_eq(retval, UA_STATUSCODE_GOOD);
		ck_assert_int_eq(range.dimensionsSize,3);
		ck_assert_int_eq(range.dimensions[0].min,1);
		ck_assert_int_eq(range.dimensions[0].max,2);
		ck_assert_int_eq(range.dimensions[1].min,0);
		ck_assert_int_eq(range.dimensions[1].max,3);
		ck_assert_int_eq(range.dimensions[2].min,5);
		ck_assert_int_eq(range.dimensions[2].max,5);
} END_TEST

static Suite * testSuite_services_attributes(void) {
	Suite *s = suite_create("services_attributes_read");

	TCase *tc_readSingleAttributes = tcase_create("readSingleAttributes");
	tcase_add_test(tc_readSingleAttributes, ReadSingleAttributeValueWithoutTimestamp);
	tcase_add_test(tc_readSingleAttributes, ReadSingleAttributeNodeIdWithoutTimestamp);
	tcase_add_test(tc_readSingleAttributes, ReadSingleAttributeNodeClassWithoutTimestamp);
	tcase_add_test(tc_readSingleAttributes, ReadSingleAttributeBrowseNameWithoutTimestamp);
	tcase_add_test(tc_readSingleAttributes, ReadSingleAttributeDisplayNameWithoutTimestamp);
	tcase_add_test(tc_readSingleAttributes, ReadSingleAttributeDescriptionWithoutTimestamp);
	tcase_add_test(tc_readSingleAttributes, ReadSingleAttributeWriteMaskWithoutTimestamp);
	tcase_add_test(tc_readSingleAttributes, ReadSingleAttributeUserWriteMaskWithoutTimestamp);
	tcase_add_test(tc_readSingleAttributes, ReadSingleAttributeIsAbstractWithoutTimestamp);
	tcase_add_test(tc_readSingleAttributes, ReadSingleAttributeSymmetricWithoutTimestamp);
	tcase_add_test(tc_readSingleAttributes, ReadSingleAttributeInverseNameWithoutTimestamp);
	tcase_add_test(tc_readSingleAttributes, ReadSingleAttributeContainsNoLoopsWithoutTimestamp);
	tcase_add_test(tc_readSingleAttributes, ReadSingleAttributeEventNotifierWithoutTimestamp);
	tcase_add_test(tc_readSingleAttributes, ReadSingleAttributeDataTypeWithoutTimestamp);
	tcase_add_test(tc_readSingleAttributes, ReadSingleAttributeValueRankWithoutTimestamp);
	tcase_add_test(tc_readSingleAttributes, ReadSingleAttributeArrayDimensionsWithoutTimestamp);
	tcase_add_test(tc_readSingleAttributes, ReadSingleAttributeAccessLevelWithoutTimestamp);
	tcase_add_test(tc_readSingleAttributes, ReadSingleAttributeUserAccessLevelWithoutTimestamp);
	tcase_add_test(tc_readSingleAttributes, ReadSingleAttributeMinimumSamplingIntervalWithoutTimestamp);
	tcase_add_test(tc_readSingleAttributes, ReadSingleAttributeHistorizingWithoutTimestamp);
	tcase_add_test(tc_readSingleAttributes, ReadSingleAttributeExecutableWithoutTimestamp);
	tcase_add_test(tc_readSingleAttributes, ReadSingleAttributeUserExecutableWithoutTimestamp);

	suite_add_tcase(s, tc_readSingleAttributes);

	TCase *tc_writeSingleAttributes = tcase_create("writeSingleAttributes");
	tcase_add_test(tc_writeSingleAttributes, WriteSingleAttributeNodeId);
	tcase_add_test(tc_writeSingleAttributes, WriteSingleAttributeNodeclass);
	tcase_add_test(tc_writeSingleAttributes, WriteSingleAttributeBrowseName);
	tcase_add_test(tc_writeSingleAttributes, WriteSingleAttributeDisplayName);
	tcase_add_test(tc_writeSingleAttributes, WriteSingleAttributeDescription);
	tcase_add_test(tc_writeSingleAttributes, WriteSingleAttributeWriteMask);
	tcase_add_test(tc_writeSingleAttributes, WriteSingleAttributeUserWriteMask);
	tcase_add_test(tc_writeSingleAttributes, WriteSingleAttributeIsAbstract);
	tcase_add_test(tc_writeSingleAttributes, WriteSingleAttributeSymmetric);
	tcase_add_test(tc_writeSingleAttributes, WriteSingleAttributeInverseName);
	tcase_add_test(tc_writeSingleAttributes, WriteSingleAttributeContainsNoLoops);
	tcase_add_test(tc_writeSingleAttributes, WriteSingleAttributeEventNotifier);
	tcase_add_test(tc_writeSingleAttributes, WriteSingleAttributeValue);
	tcase_add_test(tc_writeSingleAttributes, WriteSingleAttributeDataType);
	tcase_add_test(tc_writeSingleAttributes, WriteSingleAttributeValueRank);
	tcase_add_test(tc_writeSingleAttributes, WriteSingleAttributeArrayDimensions);
	tcase_add_test(tc_writeSingleAttributes, WriteSingleAttributeAccessLevel);
	tcase_add_test(tc_writeSingleAttributes, WriteSingleAttributeUserAccessLevel);
	tcase_add_test(tc_writeSingleAttributes, WriteSingleAttributeMinimumSamplingInterval);
	tcase_add_test(tc_writeSingleAttributes, WriteSingleAttributeHistorizing);
	tcase_add_test(tc_writeSingleAttributes, WriteSingleAttributeExecutable);
	tcase_add_test(tc_writeSingleAttributes, WriteSingleAttributeUserExecutable);

	suite_add_tcase(s, tc_writeSingleAttributes);

	TCase *tc_parseNumericRange = tcase_create("parseNumericRange");
	tcase_add_test(tc_parseNumericRange, numericRange);
	suite_add_tcase(s, tc_parseNumericRange);

	return s;
}

int main(void) {

	int number_failed = 0;
	Suite *s;
	s = testSuite_services_attributes();
	SRunner *sr = srunner_create(s);
	srunner_set_log(sr, "test.log");
	srunner_set_fork_status(sr, CK_NOFORK);
	srunner_run_all(sr, CK_NORMAL);

	number_failed += srunner_ntests_failed(sr);
	srunner_free(sr);
	return (number_failed == 0) ? EXIT_SUCCESS : EXIT_FAILURE;
}<|MERGE_RESOLUTION|>--- conflicted
+++ resolved
@@ -736,18 +736,10 @@
 		Service_Read_single(server, &adminSession, UA_TIMESTAMPSTORETURN_NEITHER, &rReq.nodesToRead[0], &resp);
 		ck_assert_int_eq(retval, UA_STATUSCODE_GOOD);
 		ck_assert(wValue.value.hasValue);
-<<<<<<< HEAD
 		ck_assert_int_eq(20, *(UA_Int32*)resp.value.data);
         UA_DataValue_deleteMembers(&resp);
         UA_Server_delete(server);
 } END_TEST
-=======
-		const UA_Node *node = UA_NodeStore_get(server->nodestore, &wValue.nodeId);
-		ck_assert_int_eq(node->nodeClass, UA_NODECLASS_VARIABLE);
-		const UA_VariableNode *vn = (const UA_VariableNode*)node;
-		const UA_Variant *oldV = &vn->value.variant.value;
-		ck_assert_ptr_eq(&oldV->type->typeId, &wValue.value.value.type->typeId);
->>>>>>> 29e69d98
 
 START_TEST(WriteSingleAttributeDataType) {
 		UA_Server *server = makeTestSequence();
