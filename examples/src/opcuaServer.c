--- conflicted
+++ resolved
@@ -9,6 +9,7 @@
  */
 #define _XOPEN_SOURCE 1 //TODO HACK
 #include <stdio.h>
+#include <stdlib.h>
 
 #include "networklayer.h"
 #include "ua_application.h"
@@ -41,7 +42,6 @@
 	}
 
 	const UA_Node *foundNode1 = UA_NULL;
-<<<<<<< HEAD
 
 	Namespace_Entry_Lock *lock;
 	//node which should be filled with data (float value)
@@ -61,46 +61,6 @@
 
 	*((float*)((UA_VariableNode *)foundNode1)->value.data) = *((float*)((UA_VariableNode *)foundNode1)->value.data) + 0.2f;
 
-=======
-	UA_NodeId tmpNodeId1;
-	tmpNodeId1.encodingByte = UA_NODEIDTYPE_TWOBYTE;
-	tmpNodeId1.identifier.numeric = 110;
-	tmpNodeId1.namespace =  0;
-	
-	Namespace_Entry_Lock *lock;
-	if(Namespace_get(ns0,&tmpNodeId1, &foundNode1,&lock) != UA_SUCCESS){
-		return UA_ERROR;
-	}
-
-	#ifdef RASPI
-	const UA_Node *foundNode2 = UA_NULL;
-	const UA_Node *foundNode3 = UA_NULL;
-	//node which should be filled with data (float value)
-	UA_NodeId tmpNodeId2;
-	UA_NodeId tmpNodeId3;
-
-	tmpNodeId2.encodingByte = UA_NODEIDTYPE_TWOBYTE;
-	tmpNodeId2.identifier.numeric = 111;
-	tmpNodeId2.namespace =  0;
-
-	tmpNodeId3.encodingByte = UA_NODEIDTYPE_TWOBYTE;
-	tmpNodeId3.identifier.numeric = 112;
-	tmpNodeId3.namespace =  0;
-
-	if(Namespace_get(ns0,&tmpNodeId2, &foundNode2,&lock) != UA_SUCCESS){
-		return UA_ERROR;
-	}
-
-	if(Namespace_get(ns0,&tmpNodeId2, &foundNode3,&lock) != UA_SUCCESS){
-		return UA_ERROR;
-	}
-	readTemp((float*)((UA_VariableNode *)foundNode1)->value.data);
-	writePin(*((UA_Boolean*)((UA_VariableNode *)foundNode2)->value.data),0);
-	writePin(*((UA_Boolean*)((UA_VariableNode *)foundNode3)->value.data),2);
-	#else
-	*((float*)((UA_VariableNode *)foundNode1)->value.data) = *((float*)((UA_VariableNode *)foundNode1)->value.data) + 0.2f;
-	#endif
->>>>>>> e0ccedcf
 
 
 
@@ -118,38 +78,37 @@
     if (i == 0)
     {
     	Namespace* ns0 = (Namespace*)UA_indexedList_find(appMockup.namespaces, 0)->payload;
+		const UA_Node *foundNode1 = UA_NULL;
+		const UA_Node *foundNode2 = UA_NULL;
+		const UA_Node *foundNode3 = UA_NULL;
+		Namespace_Entry_Lock *lock;
+		//node which should be filled with data (float value)
+		UA_NodeId tmpNodeId1;
+		UA_NodeId tmpNodeId2;
+		UA_NodeId tmpNodeId3;
+
+		tmpNodeId1.encodingByte = UA_NODEIDTYPE_TWOBYTE;
+		tmpNodeId1.identifier.numeric = 108;
+		tmpNodeId1.namespace =  0;
+
+		tmpNodeId2.encodingByte = UA_NODEIDTYPE_TWOBYTE;
+		tmpNodeId2.identifier.numeric = 109;
+		tmpNodeId2.namespace =  0;
+
+		tmpNodeId3.encodingByte = UA_NODEIDTYPE_TWOBYTE;
+		tmpNodeId3.identifier.numeric = 110;
+		tmpNodeId3.namespace =  0;
     	while(1){
-			const UA_Node *foundNode1 = UA_NULL;
-			const UA_Node *foundNode2 = UA_NULL;
-			const UA_Node *foundNode3 = UA_NULL;
-			Namespace_Entry_Lock *lock;
-			//node which should be filled with data (float value)
-			UA_NodeId tmpNodeId1;
-			UA_NodeId tmpNodeId2;
-			UA_NodeId tmpNodeId3;
-
-			tmpNodeId1.encodingByte = UA_NODEIDTYPE_TWOBYTE;
-			tmpNodeId1.identifier.numeric = 108;
-			tmpNodeId1.namespace =  0;
-
-			tmpNodeId2.encodingByte = UA_NODEIDTYPE_TWOBYTE;
-			tmpNodeId2.identifier.numeric = 109;
-			tmpNodeId2.namespace =  0;
-
-			tmpNodeId3.encodingByte = UA_NODEIDTYPE_TWOBYTE;
-			tmpNodeId3.identifier.numeric = 110;
-			tmpNodeId3.namespace =  0;
-
 			if(Namespace_get(ns0,&tmpNodeId1, &foundNode1,&lock) != UA_SUCCESS){
-				return UA_ERROR;
+				_exit(1);
 			}
 
 			if(Namespace_get(ns0,&tmpNodeId2, &foundNode2,&lock) != UA_SUCCESS){
-				return UA_ERROR;
+				_exit(1);
 			}
 
 			if(Namespace_get(ns0,&tmpNodeId3, &foundNode3,&lock) != UA_SUCCESS){
-				return UA_ERROR;
+				_exit(1);
 			}
 			readTemp((float*)((UA_VariableNode *)foundNode1)->value.data);
 			writePin(*((UA_Boolean*)((UA_VariableNode *)foundNode2)->value.data),0);
