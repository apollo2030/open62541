--- conflicted
+++ resolved
@@ -81,16 +81,9 @@
     UA_DataSource dateDataSource;
     dateDataSource.read = readInteger;
     dateDataSource.write = writeInteger;
-<<<<<<< HEAD
-    UA_VariableAttributes attr;
-    UA_VariableAttributes_init(&attr);
+    UA_VariableAttributes attr = UA_VariableAttributes_default;
     attr.description = UA_LOCALIZEDTEXT("en-US", "the answer");
     attr.displayName = UA_LOCALIZEDTEXT("en-US", "the answer");
-=======
-    UA_VariableAttributes attr = UA_VariableAttributes_default;
-    attr.description = UA_LOCALIZEDTEXT("en_US", "the answer");
-    attr.displayName = UA_LOCALIZEDTEXT("en_US", "the answer");
->>>>>>> 0b8760ee
 
     UA_Server_addDataSourceVariableNode(server, myIntegerNodeId,
                                         UA_NODEID_NUMERIC(0, UA_NS0ID_OBJECTSFOLDER),
