/* This Source Code Form is subject to the terms of the Mozilla Public 
*  License, v. 2.0. If a copy of the MPL was not distributed with this 
*  file, You can obtain one at http://mozilla.org/MPL/2.0/. */

#include "ua_client_highlevel.h"
#include "ua_client_internal.h"
#include "ua_util.h"

#ifdef UA_ENABLE_SUBSCRIPTIONS /* conditional compilation */

UA_StatusCode
UA_Client_Subscriptions_new(UA_Client *client, UA_SubscriptionSettings settings,
                            UA_UInt32 *newSubscriptionId) {
    UA_CreateSubscriptionRequest request;
    UA_CreateSubscriptionRequest_init(&request);
    request.requestedPublishingInterval = settings.requestedPublishingInterval;
    request.requestedLifetimeCount = settings.requestedLifetimeCount;
    request.requestedMaxKeepAliveCount = settings.requestedMaxKeepAliveCount;
    request.maxNotificationsPerPublish = settings.maxNotificationsPerPublish;
    request.publishingEnabled = settings.publishingEnabled;
    request.priority = settings.priority;

    UA_CreateSubscriptionResponse response = UA_Client_Service_createSubscription(client, request);
    UA_StatusCode retval = response.responseHeader.serviceResult;
    if(retval != UA_STATUSCODE_GOOD) {
        UA_CreateSubscriptionResponse_deleteMembers(&response);
        return retval;
    }

    UA_Client_Subscription *newSub = (UA_Client_Subscription *)UA_malloc(sizeof(UA_Client_Subscription));
    if(!newSub) {
        UA_CreateSubscriptionResponse_deleteMembers(&response);
        return UA_STATUSCODE_BADOUTOFMEMORY;
    }

    LIST_INIT(&newSub->monitoredItems);
    newSub->lifeTime = response.revisedLifetimeCount;
    newSub->keepAliveCount = response.revisedMaxKeepAliveCount;
    newSub->publishingInterval = response.revisedPublishingInterval;
    newSub->subscriptionID = response.subscriptionId;
    newSub->notificationsPerPublish = request.maxNotificationsPerPublish;
    newSub->priority = request.priority;
    LIST_INSERT_HEAD(&client->subscriptions, newSub, listEntry);

    if(newSubscriptionId)
        *newSubscriptionId = newSub->subscriptionID;

    UA_CreateSubscriptionResponse_deleteMembers(&response);
    return UA_STATUSCODE_GOOD;
}

/* remove the subscription remotely */
UA_StatusCode
UA_Client_Subscriptions_remove(UA_Client *client, UA_UInt32 subscriptionId) {
    UA_Client_Subscription *sub;
    LIST_FOREACH(sub, &client->subscriptions, listEntry) {
        if(sub->subscriptionID == subscriptionId)
            break;
    }
    if(!sub)
        return UA_STATUSCODE_BADSUBSCRIPTIONIDINVALID;

    UA_StatusCode retval = UA_STATUSCODE_GOOD;
    UA_Client_MonitoredItem *mon, *tmpmon;
    LIST_FOREACH_SAFE(mon, &sub->monitoredItems, listEntry, tmpmon) {
        retval =
            UA_Client_Subscriptions_removeMonitoredItem(client, sub->subscriptionID,
                                                        mon->monitoredItemId);
        if(retval != UA_STATUSCODE_GOOD)
            return retval;
    }

    /* remove the subscription remotely */
    UA_DeleteSubscriptionsRequest request;
    UA_DeleteSubscriptionsRequest_init(&request);
    request.subscriptionIdsSize = 1;
    request.subscriptionIds = &sub->subscriptionID;
    UA_DeleteSubscriptionsResponse response = UA_Client_Service_deleteSubscriptions(client, request);
    retval = response.responseHeader.serviceResult;
    if(retval == UA_STATUSCODE_GOOD && response.resultsSize > 0)
        retval = response.results[0];
    UA_DeleteSubscriptionsResponse_deleteMembers(&response);

    if(retval != UA_STATUSCODE_GOOD && retval != UA_STATUSCODE_BADSUBSCRIPTIONIDINVALID) {
        UA_LOG_INFO(client->config.logger, UA_LOGCATEGORY_CLIENT,
                    "Could not remove subscription %u with statuscode 0x%08x",
                    sub->subscriptionID, retval);
        return retval;
    }

    UA_Client_Subscriptions_forceDelete(client, sub);
    return UA_STATUSCODE_GOOD;
}

void
UA_Client_Subscriptions_forceDelete(UA_Client *client,
                                    UA_Client_Subscription *sub) {
    UA_Client_MonitoredItem *mon, *mon_tmp;
    LIST_FOREACH_SAFE(mon, &sub->monitoredItems, listEntry, mon_tmp) {
        UA_NodeId_deleteMembers(&mon->monitoredNodeId);
        LIST_REMOVE(mon, listEntry);
        UA_free(mon);
    }
    LIST_REMOVE(sub, listEntry);
    UA_free(sub);
}

UA_StatusCode
UA_Client_Subscriptions_addMonitoredItem(UA_Client *client, UA_UInt32 subscriptionId,
                                         UA_NodeId nodeId, UA_UInt32 attributeID,
                                         UA_MonitoredItemHandlingFunction hf,
                                         void *hfContext, UA_UInt32 *newMonitoredItemId) {
    UA_Client_Subscription *sub;
    LIST_FOREACH(sub, &client->subscriptions, listEntry) {
        if(sub->subscriptionID == subscriptionId)
            break;
    }
    if(!sub)
        return UA_STATUSCODE_BADSUBSCRIPTIONIDINVALID;
    
    /* Send the request */
    UA_CreateMonitoredItemsRequest request;
    UA_CreateMonitoredItemsRequest_init(&request);
    request.subscriptionId = subscriptionId;
    UA_MonitoredItemCreateRequest item;
    UA_MonitoredItemCreateRequest_init(&item);
    item.itemToMonitor.nodeId = nodeId;
    item.itemToMonitor.attributeId = attributeID;
    item.monitoringMode = UA_MONITORINGMODE_REPORTING;
    item.requestedParameters.clientHandle = ++(client->monitoredItemHandles);
    item.requestedParameters.samplingInterval = sub->publishingInterval;
    item.requestedParameters.discardOldest = true;
    item.requestedParameters.queueSize = 1;
    request.itemsToCreate = &item;
    request.itemsToCreateSize = 1;
    UA_CreateMonitoredItemsResponse response = UA_Client_Service_createMonitoredItems(client, request);
    
    // slight misuse of retval here to check if the deletion was successfull.
    UA_StatusCode retval;
    if(response.resultsSize == 0)
        retval = response.responseHeader.serviceResult;
    else
        retval = response.results[0].statusCode;
    if(retval != UA_STATUSCODE_GOOD) {
        UA_CreateMonitoredItemsResponse_deleteMembers(&response);
        return retval;
    }

    /* Create the handler */
<<<<<<< HEAD
    UA_Client_MonitoredItem *newMon = (UA_Client_MonitoredItem *)UA_malloc(sizeof(UA_Client_MonitoredItem));
    newMon->MonitoringMode = UA_MONITORINGMODE_REPORTING;
=======
    UA_Client_MonitoredItem *newMon = UA_malloc(sizeof(UA_Client_MonitoredItem));
    newMon->monitoringMode = UA_MONITORINGMODE_REPORTING;
>>>>>>> 23057020
    UA_NodeId_copy(&nodeId, &newMon->monitoredNodeId);
    newMon->attributeID = attributeID;
    newMon->clientHandle = client->monitoredItemHandles;
    newMon->samplingInterval = sub->publishingInterval;
    newMon->queueSize = 1;
    newMon->discardOldest = true;
    newMon->handler = hf;
    newMon->handlerContext = hfContext;
    newMon->monitoredItemId = response.results[0].monitoredItemId;
    LIST_INSERT_HEAD(&sub->monitoredItems, newMon, listEntry);
    *newMonitoredItemId = newMon->monitoredItemId;

    UA_LOG_DEBUG(client->config.logger, UA_LOGCATEGORY_CLIENT,
                 "Created a monitored item with client handle %u", client->monitoredItemHandles);

    UA_CreateMonitoredItemsResponse_deleteMembers(&response);
    return UA_STATUSCODE_GOOD;
}

UA_StatusCode
UA_Client_Subscriptions_removeMonitoredItem(UA_Client *client, UA_UInt32 subscriptionId,
                                            UA_UInt32 monitoredItemId) {
    UA_Client_Subscription *sub;
    LIST_FOREACH(sub, &client->subscriptions, listEntry) {
        if(sub->subscriptionID == subscriptionId)
            break;
    }
    if(!sub)
        return UA_STATUSCODE_BADSUBSCRIPTIONIDINVALID;
    
    UA_Client_MonitoredItem *mon;
    LIST_FOREACH(mon, &sub->monitoredItems, listEntry) {
        if(mon->monitoredItemId == monitoredItemId)
            break;
    }
    if(!mon)
        return UA_STATUSCODE_BADMONITOREDITEMIDINVALID;

    /* remove the monitoreditem remotely */
    UA_DeleteMonitoredItemsRequest request;
    UA_DeleteMonitoredItemsRequest_init(&request);
    request.subscriptionId = sub->subscriptionID;
    request.monitoredItemIdsSize = 1;
    request.monitoredItemIds = &mon->monitoredItemId;
    UA_DeleteMonitoredItemsResponse response = UA_Client_Service_deleteMonitoredItems(client, request);

    UA_StatusCode retval = response.responseHeader.serviceResult;
    if(retval == UA_STATUSCODE_GOOD && response.resultsSize > 1)
        retval = response.results[0];
    UA_DeleteMonitoredItemsResponse_deleteMembers(&response);
    if(retval != UA_STATUSCODE_GOOD &&
       retval != UA_STATUSCODE_BADMONITOREDITEMIDINVALID) {
        UA_LOG_INFO(client->config.logger, UA_LOGCATEGORY_CLIENT,
                    "Could not remove monitoreditem %u with statuscode 0x%08x",
                    monitoredItemId, retval);
        return retval;
    }

    LIST_REMOVE(mon, listEntry);
    UA_NodeId_deleteMembers(&mon->monitoredNodeId);
    UA_free(mon);
    return UA_STATUSCODE_GOOD;
}

static void
UA_Client_processPublishResponse(UA_Client *client, UA_PublishRequest *request,
                                 UA_PublishResponse *response) {
    if(response->responseHeader.serviceResult != UA_STATUSCODE_GOOD)
        return;

    /* Find the subscription */
    UA_Client_Subscription *sub;
    LIST_FOREACH(sub, &client->subscriptions, listEntry) {
        if(sub->subscriptionID == response->subscriptionId)
            break;
    }
    if(!sub)
        return;

    UA_LOG_DEBUG(client->config.logger, UA_LOGCATEGORY_CLIENT,
                 "Processing a publish response on subscription %u with %u notifications",
                 sub->SubscriptionID, response->notificationMessage.notificationDataSize);

    /* Check if the server has acknowledged any of the sent ACKs */
    for(size_t i = 0; i < response->resultsSize && i < request->subscriptionAcknowledgementsSize; ++i) {
        /* remove also acks that are unknown to the server */
        if(response->results[i] != UA_STATUSCODE_GOOD &&
           response->results[i] != UA_STATUSCODE_BADSEQUENCENUMBERUNKNOWN)
            continue;

        /* Remove the ack from the list */
        UA_SubscriptionAcknowledgement *orig_ack = &request->subscriptionAcknowledgements[i];
        UA_Client_NotificationsAckNumber *ack;
        LIST_FOREACH(ack, &client->pendingNotificationsAcks, listEntry) {
            if(ack->subAck.subscriptionId == orig_ack->subscriptionId &&
               ack->subAck.sequenceNumber == orig_ack->sequenceNumber) {
                LIST_REMOVE(ack, listEntry);
                UA_free(ack);
                UA_assert(ack != LIST_FIRST(&client->pendingNotificationsAcks));
                break;
            }
        }
    }

    /* Process the notification messages */
    UA_NotificationMessage *msg = &response->notificationMessage;
    for(size_t k = 0; k < msg->notificationDataSize; ++k) {
        if(msg->notificationData[k].encoding != UA_EXTENSIONOBJECT_DECODED)
            continue;

        /* Currently only dataChangeNotifications are supported */
        if(msg->notificationData[k].content.decoded.type != &UA_TYPES[UA_TYPES_DATACHANGENOTIFICATION])
            continue;

        UA_DataChangeNotification *dataChangeNotification = (UA_DataChangeNotification *)msg->notificationData[k].content.decoded.data;
        for(size_t j = 0; j < dataChangeNotification->monitoredItemsSize; ++j) {
            UA_MonitoredItemNotification *mitemNot = &dataChangeNotification->monitoredItems[j];
            UA_Client_MonitoredItem *mon;
            LIST_FOREACH(mon, &sub->monitoredItems, listEntry) {
                if(mon->clientHandle == mitemNot->clientHandle) {
                    mon->handler(mon->monitoredItemId, &mitemNot->value, mon->handlerContext);
                    break;
                }
            }
            if(!mon)
                UA_LOG_DEBUG(client->config.logger, UA_LOGCATEGORY_CLIENT,
                             "Could not process a notification with clienthandle %u on subscription %u",
                             mitemNot->clientHandle, sub->subscriptionID);
        }
    }

    /* Add to the list of pending acks */
    UA_Client_NotificationsAckNumber *tmpAck = (UA_Client_NotificationsAckNumber *)UA_malloc(sizeof(UA_Client_NotificationsAckNumber));
    tmpAck->subAck.sequenceNumber = msg->sequenceNumber;
    tmpAck->subAck.subscriptionId = sub->subscriptionID;
    LIST_INSERT_HEAD(&client->pendingNotificationsAcks, tmpAck, listEntry);
}

UA_StatusCode
UA_Client_Subscriptions_manuallySendPublishRequest(UA_Client *client) {
    if (client->state == UA_CLIENTSTATE_ERRORED)
        return UA_STATUSCODE_BADSERVERNOTCONNECTED;

    UA_Boolean moreNotifications = true;
    while(moreNotifications) {
        UA_PublishRequest request;
        UA_PublishRequest_init(&request);
        request.subscriptionAcknowledgementsSize = 0;

        UA_Client_NotificationsAckNumber *ack;
        LIST_FOREACH(ack, &client->pendingNotificationsAcks, listEntry)
            ++request.subscriptionAcknowledgementsSize;
        if(request.subscriptionAcknowledgementsSize > 0) {
            request.subscriptionAcknowledgements =
                (UA_SubscriptionAcknowledgement *)UA_malloc(sizeof(UA_SubscriptionAcknowledgement) * request.subscriptionAcknowledgementsSize);
            if(!request.subscriptionAcknowledgements)
                return UA_STATUSCODE_GOOD;
        }
        
        int i = 0;
        LIST_FOREACH(ack, &client->pendingNotificationsAcks, listEntry) {
            request.subscriptionAcknowledgements[i].sequenceNumber = ack->subAck.sequenceNumber;
            request.subscriptionAcknowledgements[i].subscriptionId = ack->subAck.subscriptionId;
            ++i;
        }
        
        UA_PublishResponse response = UA_Client_Service_publish(client, request);
        UA_Client_processPublishResponse(client, &request, &response);
        moreNotifications = response.moreNotifications;
        
        UA_PublishResponse_deleteMembers(&response);
        UA_PublishRequest_deleteMembers(&request);
    }
    return UA_STATUSCODE_GOOD;
}

#endif /* UA_ENABLE_SUBSCRIPTIONS */<|MERGE_RESOLUTION|>--- conflicted
+++ resolved
@@ -147,13 +147,8 @@
     }
 
     /* Create the handler */
-<<<<<<< HEAD
     UA_Client_MonitoredItem *newMon = (UA_Client_MonitoredItem *)UA_malloc(sizeof(UA_Client_MonitoredItem));
-    newMon->MonitoringMode = UA_MONITORINGMODE_REPORTING;
-=======
-    UA_Client_MonitoredItem *newMon = UA_malloc(sizeof(UA_Client_MonitoredItem));
     newMon->monitoringMode = UA_MONITORINGMODE_REPORTING;
->>>>>>> 23057020
     UA_NodeId_copy(&nodeId, &newMon->monitoredNodeId);
     newMon->attributeID = attributeID;
     newMon->clientHandle = client->monitoredItemHandles;
