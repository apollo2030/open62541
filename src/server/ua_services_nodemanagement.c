/* This Source Code Form is subject to the terms of the Mozilla Public
 * License, v. 2.0. If a copy of the MPL was not distributed with this
 * file, You can obtain one at http://mozilla.org/MPL/2.0/.
 *
 *    Copyright 2014-2017 (c) Fraunhofer IOSB (Author: Julius Pfrommer)
 *    Copyright 2014-2017 (c) Florian Palm
 *    Copyright 2015-2016 (c) Sten Grüner
 *    Copyright 2015-2016 (c) Chris Iatrou
 *    Copyright 2015-2016 (c) Oleksiy Vasylyev
 *    Copyright 2017 (c) Julian Grothoff
 *    Copyright 2016 (c) LEvertz
 *    Copyright 2016 (c) Lorenz Haas
 *    Copyright 2017 (c) frax2222
 *    Copyright 2017-2018 (c) Stefan Profanter, fortiss GmbH
 *    Copyright 2017 (c) Christian von Arnim
 *    Copyright 2017 (c) Henrik Norrman
 */

#include "ua_server_internal.h"
#include "ua_services.h"

#define UA_LOG_NODEID_WRAP(NODEID, LOG) {   \
    UA_String nodeIdStr = UA_STRING_NULL;   \
    UA_NodeId_toString(NODEID, &nodeIdStr); \
    LOG;                                    \
    UA_String_deleteMembers(&nodeIdStr);    \
}

/*********************/
/* Edit Node Context */
/*********************/

UA_StatusCode
UA_Server_getNodeContext(UA_Server *server, UA_NodeId nodeId,
                         void **nodeContext) {
    const UA_Node *node = UA_Nodestore_getNode(server->nsCtx, &nodeId);
    if(!node)
        return UA_STATUSCODE_BADNODEIDUNKNOWN;
    *nodeContext = node->context;
    UA_Nodestore_releaseNode(server->nsCtx, node);
    return UA_STATUSCODE_GOOD;
}

static UA_StatusCode
setDeconstructedNode(UA_Server *server, UA_Session *session,
                     UA_Node *node, void *context) {
    node->constructed = false;
    return UA_STATUSCODE_GOOD;
}

static UA_StatusCode
setConstructedNodeContext(UA_Server *server, UA_Session *session,
                          UA_Node *node, void *context) {
    node->context = context;
    node->constructed = true;
    return UA_STATUSCODE_GOOD;
}

static UA_StatusCode
editNodeContext(UA_Server *server, UA_Session* session,
                UA_Node* node, void *context) {
    node->context = context;
    return UA_STATUSCODE_GOOD;
}

UA_StatusCode
UA_Server_setNodeContext(UA_Server *server, UA_NodeId nodeId,
                         void *nodeContext) {
    return UA_Server_editNode(server, &server->adminSession, &nodeId,
                              (UA_EditNodeCallback)editNodeContext, nodeContext);
}

/**********************/
/* Consistency Checks */
/**********************/

#define UA_PARENT_REFERENCES_COUNT 2

const UA_NodeId parentReferences[UA_PARENT_REFERENCES_COUNT] = {
    {0, UA_NODEIDTYPE_NUMERIC, {UA_NS0ID_HASSUBTYPE}},
    {0, UA_NODEIDTYPE_NUMERIC, {UA_NS0ID_HASCOMPONENT}}
};

/* Check if the requested parent node exists, has the right node class and is
 * referenced with an allowed (hierarchical) reference type. For "type" nodes,
 * only hasSubType references are allowed. */
static UA_StatusCode
checkParentReference(UA_Server *server, UA_Session *session, UA_NodeClass nodeClass,
                     const UA_NodeId *parentNodeId, const UA_NodeId *referenceTypeId) {
    /* Objects do not need a parent (e.g. mandatory/optional modellingrules) */
    /* Also, there are some variables which do not have parents, e.g. EnumStrings, EnumValues */
    if((nodeClass == UA_NODECLASS_OBJECT || nodeClass == UA_NODECLASS_VARIABLE) &&
       UA_NodeId_isNull(parentNodeId) && UA_NodeId_isNull(referenceTypeId))
        return UA_STATUSCODE_GOOD;

    /* See if the parent exists */
    const UA_Node *parent = UA_Nodestore_getNode(server->nsCtx, parentNodeId);
    if(!parent) {
        UA_LOG_NODEID_WRAP(parentNodeId, UA_LOG_INFO_SESSION(&server->config.logger, session,
                            "AddNodes: Parent node %.*s not found",
                            (int)nodeIdStr.length, nodeIdStr.data));
        return UA_STATUSCODE_BADPARENTNODEIDINVALID;
    }

    UA_NodeClass parentNodeClass = parent->nodeClass;
    UA_Nodestore_releaseNode(server->nsCtx, parent);

    /* Check the referencetype exists */
    const UA_ReferenceTypeNode *referenceType = (const UA_ReferenceTypeNode*)
        UA_Nodestore_getNode(server->nsCtx, referenceTypeId);
    if(!referenceType) {
        UA_LOG_NODEID_WRAP(referenceTypeId, UA_LOG_INFO_SESSION(&server->config.logger, session,
                           "AddNodes: Reference type %.*s to the parent not found",
                           (int)nodeIdStr.length, nodeIdStr.data));
        return UA_STATUSCODE_BADREFERENCETYPEIDINVALID;
    }

    /* Check if the referencetype is a reference type node */
    if(referenceType->nodeClass != UA_NODECLASS_REFERENCETYPE) {
        UA_LOG_NODEID_WRAP(referenceTypeId, UA_LOG_INFO_SESSION(&server->config.logger, session,
                           "AddNodes: Reference type %.*s to the parent is not a ReferenceTypeNode",
                           (int)nodeIdStr.length, nodeIdStr.data));
        UA_Nodestore_releaseNode(server->nsCtx, (const UA_Node*)referenceType);
        return UA_STATUSCODE_BADREFERENCETYPEIDINVALID;
    }

    UA_Boolean referenceTypeIsAbstract = referenceType->isAbstract;
    UA_Nodestore_releaseNode(server->nsCtx, (const UA_Node*)referenceType);
    /* Check that the reference type is not abstract */
    if(referenceTypeIsAbstract == true) {
        UA_LOG_NODEID_WRAP(referenceTypeId, UA_LOG_INFO_SESSION(&server->config.logger, session,
                           "AddNodes: Abstract reference type %.*s to the parent not allowed",
                           (int)nodeIdStr.length, nodeIdStr.data));
        return UA_STATUSCODE_BADREFERENCENOTALLOWED;
    }

    /* Check hassubtype relation for type nodes */
    if(nodeClass == UA_NODECLASS_DATATYPE ||
       nodeClass == UA_NODECLASS_VARIABLETYPE ||
       nodeClass == UA_NODECLASS_OBJECTTYPE ||
       nodeClass == UA_NODECLASS_REFERENCETYPE) {
        /* type needs hassubtype reference to the supertype */
        if(!UA_NodeId_equal(referenceTypeId, &subtypeId)) {
            UA_LOG_INFO_SESSION(&server->config.logger, session,
                                "AddNodes: Type nodes need to have a HasSubType "
                                "reference to the parent");
            return UA_STATUSCODE_BADREFERENCENOTALLOWED;
        }
        /* supertype needs to be of the same node type  */
        if(parentNodeClass != nodeClass) {
            UA_LOG_INFO_SESSION(&server->config.logger, session,
                                "AddNodes: Type nodes needs to be of the same node "
                                "type as their parent");
            return UA_STATUSCODE_BADPARENTNODEIDINVALID;
        }
        return UA_STATUSCODE_GOOD;
    }

    /* Test if the referencetype is hierarchical */
    if(!isNodeInTree(server->nsCtx, referenceTypeId,
                     &hierarchicalReferences, &subtypeId, 1)) {
        UA_LOG_INFO_SESSION(&server->config.logger, session,
                            "AddNodes: Reference type to the parent is not hierarchical");
        return UA_STATUSCODE_BADREFERENCETYPEIDINVALID;
    }

    return UA_STATUSCODE_GOOD;
}

static UA_StatusCode
typeCheckVariableNode(UA_Server *server, UA_Session *session,
                      const UA_VariableNode *node,
                      const UA_VariableTypeNode *vt) {
    /* The value might come from a datasource, so we perform a
     * regular read. */
    UA_DataValue value;
    UA_DataValue_init(&value);
    UA_StatusCode retval = readValueAttribute(server, session, node, &value);
    if(retval != UA_STATUSCODE_GOOD)
        return retval;

    UA_NodeId baseDataType = UA_NODEID_NUMERIC(0, UA_NS0ID_BASEDATATYPE);

    /* Check the datatype against the vt */
    /* If the node does not have any value and the dataType is BaseDataType,
     * then it's also fine. This is the default for empty nodes. */
    if(!compatibleDataType(server, &node->dataType, &vt->dataType, false) &&
       (value.hasValue || !UA_NodeId_equal(&node->dataType, &baseDataType))) {
        UA_LOG_NODEID_WRAP(&node->nodeId, UA_LOG_INFO_SESSION(&server->config.logger, session,
                              "AddNodes: The value of %.*s is incompatible with "
                              "the datatype of the VariableType",
                              (int)nodeIdStr.length, nodeIdStr.data));
        UA_DataValue_deleteMembers(&value);
        return UA_STATUSCODE_BADTYPEMISMATCH;
    }

    /* Check valueRank against array dimensions */
    if(!compatibleValueRankArrayDimensions(server, session, node->valueRank,
                                           node->arrayDimensionsSize)) {
        UA_LOG_NODEID_WRAP(&node->nodeId, UA_LOG_INFO_SESSION(&server->config.logger, session,
                           "AddNodes: The value rank of %.*s is incomatible "
                           "with its array dimensions", (int)nodeIdStr.length, nodeIdStr.data));
        UA_DataValue_deleteMembers(&value);
        return UA_STATUSCODE_BADTYPEMISMATCH;
    }

    /* Check valueRank against the vt */
    if(!compatibleValueRanks(node->valueRank, vt->valueRank)) {
        UA_LOG_NODEID_WRAP(&node->nodeId, UA_LOG_INFO_SESSION(&server->config.logger, session,
                           "AddNodes: The value rank of %.*s is incomatible "
                           "with the value rank of the VariableType",
                           (int)nodeIdStr.length, nodeIdStr.data));
        UA_DataValue_deleteMembers(&value);
        return UA_STATUSCODE_BADTYPEMISMATCH;
    }

    /* Check array dimensions against the vt */
    if(!compatibleArrayDimensions(vt->arrayDimensionsSize, vt->arrayDimensions,
                                  node->arrayDimensionsSize, node->arrayDimensions)) {
        UA_LOG_NODEID_WRAP(&node->nodeId, UA_LOG_INFO_SESSION(&server->config.logger, session,
                           "AddNodes: The array dimensions of %.*s are "
                           "incomatible with the array dimensions of the VariableType",
                           (int)nodeIdStr.length, nodeIdStr.data));
        UA_DataValue_deleteMembers(&value);
        return UA_STATUSCODE_BADTYPEMISMATCH;
    }

    /* Typecheck the value */
    if(value.hasValue && value.value.data) {
        /* If the type-check failed write the same value again. The
         * write-service tries to convert to the correct type... */
        if(!compatibleValue(server, session, &node->dataType, node->valueRank,
                            node->arrayDimensionsSize, node->arrayDimensions,
                            &value.value, NULL))
            retval = UA_Server_writeValue(server, node->nodeId, value.value);
        UA_DataValue_deleteMembers(&value);
        if(retval != UA_STATUSCODE_GOOD) {
            UA_LOG_NODEID_WRAP(&node->nodeId, UA_LOG_INFO_SESSION(&server->config.logger, session,
                               "AddNodes: The value of of %.*s is incomatible with the "
                               "variable definition", (int)nodeIdStr.length, nodeIdStr.data));
        }
    }

    return retval;
}

/********************/
/* Instantiate Node */
/********************/

static const UA_NodeId baseDataVariableType =
    {0, UA_NODEIDTYPE_NUMERIC, {UA_NS0ID_BASEDATAVARIABLETYPE}};
static const UA_NodeId baseObjectType =
    {0, UA_NODEIDTYPE_NUMERIC, {UA_NS0ID_BASEOBJECTTYPE}};
static const UA_NodeId hasTypeDefinition =
    {0, UA_NODEIDTYPE_NUMERIC, {UA_NS0ID_HASTYPEDEFINITION}};

/* Use attributes from the variable type wherever required. Reload the node if
 * changes were made. */
static UA_StatusCode
useVariableTypeAttributes(UA_Server *server, UA_Session *session,
                          const UA_VariableNode **node_ptr,
                          const UA_VariableTypeNode *vt) {
    const UA_VariableNode *node = *node_ptr;
    UA_Boolean modified = false;

    /* If no value is set, see if the vt provides one and copy it. This needs to
     * be done before copying the datatype from the vt, as setting the datatype
     * triggers a typecheck. */
    UA_DataValue orig;
    UA_DataValue_init(&orig);
    UA_StatusCode retval = readValueAttribute(server, session, node, &orig);
    if(retval != UA_STATUSCODE_GOOD)
        return retval;

    if(orig.value.type) {
        /* A value is present */
        UA_DataValue_deleteMembers(&orig);
    } else {
        UA_LOG_DEBUG_SESSION(&server->config.logger, session,
                             "AddNodes: No value given; Copy the value "
                             "from the TypeDefinition");
        UA_WriteValue v;
        UA_WriteValue_init(&v);
        retval = readValueAttribute(server, session, (const UA_VariableNode*)vt, &v.value);
        if(retval == UA_STATUSCODE_GOOD && v.value.hasValue) {
            v.nodeId = node->nodeId;
            v.attributeId = UA_ATTRIBUTEID_VALUE;
            retval = UA_Server_writeWithSession(server, session, &v);
            modified = true;
        }
        UA_DataValue_deleteMembers(&v.value);
        if(retval != UA_STATUSCODE_GOOD)
            return retval;
    }

    /* If no datatype is given, use the datatype of the vt */
    if(UA_NodeId_isNull(&node->dataType)) {
        UA_LOG_INFO_SESSION(&server->config.logger, session, "AddNodes: "
                            "No datatype given; Copy the datatype attribute "
                            "from the TypeDefinition");
        UA_WriteValue v;
        UA_WriteValue_init(&v);
        v.nodeId = node->nodeId;
        v.attributeId = UA_ATTRIBUTEID_DATATYPE;
        v.value.hasValue = true;
        UA_Variant_setScalar(&v.value.value, (void*)(uintptr_t)&vt->dataType,
                             &UA_TYPES[UA_TYPES_NODEID]);
        retval = UA_Server_writeWithSession(server, session, &v);
        modified = true;
        if(retval != UA_STATUSCODE_GOOD)
            return retval;
    }

    /* Use the ArrayDimensions of the vt */
    if(node->arrayDimensionsSize == 0 && vt->arrayDimensionsSize > 0) {
        UA_WriteValue v;
        UA_WriteValue_init(&v);
        v.nodeId = node->nodeId;
        v.attributeId = UA_ATTRIBUTEID_ARRAYDIMENSIONS;
        v.value.hasValue = true;
        UA_Variant_setArray(&v.value.value, vt->arrayDimensions,
                            vt->arrayDimensionsSize, &UA_TYPES[UA_TYPES_UINT32]);
        retval = UA_Server_writeWithSession(server, session, &v);
        modified = true;
        if(retval != UA_STATUSCODE_GOOD)
            return retval;
    }

    /* If the node was modified, update the pointer to the new version */
    if(modified) {
        const UA_VariableNode *updated = (const UA_VariableNode*)
            UA_Nodestore_getNode(server->nsCtx, &node->nodeId);

        if(!updated)
            return UA_STATUSCODE_BADINTERNALERROR;

        UA_Nodestore_releaseNode(server->nsCtx, (const UA_Node*)node);
        *node_ptr = updated;
    }

    return UA_STATUSCODE_GOOD;
}

/* Search for an instance of "browseName" in node searchInstance. Used during
 * copyChildNodes to find overwritable/mergable nodes. Does not touch
 * outInstanceNodeId if no child is found. */
static UA_StatusCode
findChildByBrowsename(UA_Server *server, UA_Session *session,
                      const UA_NodeId *searchInstance,
                      const UA_QualifiedName *browseName,
                      UA_NodeId *outInstanceNodeId) {
    UA_BrowseDescription bd;
    UA_BrowseDescription_init(&bd);
    bd.nodeId = *searchInstance;
    bd.referenceTypeId = UA_NODEID_NUMERIC(0, UA_NS0ID_AGGREGATES);
    bd.includeSubtypes = true;
    bd.browseDirection = UA_BROWSEDIRECTION_FORWARD;
    bd.nodeClassMask = UA_NODECLASS_OBJECT | UA_NODECLASS_VARIABLE | UA_NODECLASS_METHOD;
    bd.resultMask = UA_BROWSERESULTMASK_BROWSENAME;

    UA_BrowseResult br;
    UA_BrowseResult_init(&br);
    UA_UInt32 maxrefs = 0;
    Operation_Browse(server, session, &maxrefs, &bd, &br);
    if(br.statusCode != UA_STATUSCODE_GOOD)
        return br.statusCode;

    UA_StatusCode retval = UA_STATUSCODE_GOOD;
    for(size_t i = 0; i < br.referencesSize; ++i) {
        UA_ReferenceDescription *rd = &br.references[i];
        if(rd->browseName.namespaceIndex == browseName->namespaceIndex &&
           UA_String_equal(&rd->browseName.name, &browseName->name)) {
            retval = UA_NodeId_copy(&rd->nodeId.nodeId, outInstanceNodeId);
            break;
        }
    }

    UA_BrowseResult_deleteMembers(&br);
    return retval;
}

static const UA_NodeId mandatoryId =
    {0, UA_NODEIDTYPE_NUMERIC, {UA_NS0ID_MODELLINGRULE_MANDATORY}};
static const UA_NodeId hasModellingRuleId =
    {0, UA_NODEIDTYPE_NUMERIC, {UA_NS0ID_HASMODELLINGRULE}};

static UA_Boolean
isMandatoryChild(UA_Server *server, UA_Session *session,
                 const UA_NodeId *childNodeId) {
    /* Get the child */
    const UA_Node *child = UA_Nodestore_getNode(server->nsCtx, childNodeId);
    if(!child)
        return false;

    /* Look for the reference making the child mandatory */
    for(size_t i = 0; i < child->referencesSize; ++i) {
        UA_NodeReferenceKind *refs = &child->references[i];
        if(!UA_NodeId_equal(&hasModellingRuleId, &refs->referenceTypeId))
            continue;
        if(refs->isInverse)
            continue;
        for(size_t j = 0; j < refs->targetIdsSize; ++j) {
            if(UA_NodeId_equal(&mandatoryId, &refs->targetIds[j].nodeId)) {
                UA_Nodestore_releaseNode(server->nsCtx, child);
                return true;
            }
        }
    }

    UA_Nodestore_releaseNode(server->nsCtx, child);
    return false;
}

static UA_StatusCode
copyAllChildren(UA_Server *server, UA_Session *session,
                const UA_NodeId *source, const UA_NodeId *destination);

static UA_StatusCode
recursiveTypeCheckAddChildren(UA_Server *server, UA_Session *session,
                              const UA_Node **node, const UA_Node *type);

static void
Operation_addReference(UA_Server *server, UA_Session *session, void *context,
                       const UA_AddReferencesItem *item, UA_StatusCode *retval);

static UA_StatusCode
copyChild(UA_Server *server, UA_Session *session, const UA_NodeId *destinationNodeId,
          const UA_ReferenceDescription *rd) {
    /* Is there an existing child with the browsename? */
    UA_NodeId existingChild = UA_NODEID_NULL;
    UA_StatusCode retval = findChildByBrowsename(server, session, destinationNodeId,
                                                 &rd->browseName, &existingChild);
    if(retval != UA_STATUSCODE_GOOD)
        return retval;

    /* Have a child with that browseName. Deep-copy missing members. */
    if(!UA_NodeId_isNull(&existingChild)) {
        if(rd->nodeClass == UA_NODECLASS_VARIABLE ||
           rd->nodeClass == UA_NODECLASS_OBJECT)
            retval = copyAllChildren(server, session, &rd->nodeId.nodeId, &existingChild);
        UA_NodeId_deleteMembers(&existingChild);
        return retval;
    }

    /* Is the child mandatory? If not, skip */
    if(!isMandatoryChild(server, session, &rd->nodeId.nodeId))
        return UA_STATUSCODE_GOOD;

    /* Child is a method -> create a reference */
    if(rd->nodeClass == UA_NODECLASS_METHOD) {
        UA_AddReferencesItem newItem;
        UA_AddReferencesItem_init(&newItem);
        newItem.sourceNodeId = *destinationNodeId;
        newItem.referenceTypeId = rd->referenceTypeId;
        newItem.isForward = true;
        newItem.targetNodeId = rd->nodeId;
        newItem.targetNodeClass = UA_NODECLASS_METHOD;
        Operation_addReference(server, session, NULL, &newItem, &retval);
        return retval;
    }

    /* Child is a variable or object */
    if(rd->nodeClass == UA_NODECLASS_VARIABLE ||
       rd->nodeClass == UA_NODECLASS_OBJECT) {
        /* Make a copy of the node */
        UA_Node *node;
        retval = UA_Nodestore_getNodeCopy(server->nsCtx, &rd->nodeId.nodeId, &node);
        if(retval != UA_STATUSCODE_GOOD)
            return retval;

        /* Remove the context of the copied node */
        node->context = NULL;
        node->constructed = false;

        /* Reset the NodeId (random numeric id will be assigned in the nodestore) */
        UA_NodeId_deleteMembers(&node->nodeId);
        node->nodeId.namespaceIndex = destinationNodeId->namespaceIndex;

        /* Remove references, they are re-created from scratch in addnode_finish */
        /* TODO: Be more clever in removing references that are re-added during
         * addnode_finish. That way, we can call addnode_finish also on children that were
         * manually added by the user during addnode_begin and addnode_finish. */
        /* For now we keep all the modelling rule references and delete all others */
        UA_NodeId modellingRuleReferenceId = UA_NODEID_NUMERIC(0, UA_NS0ID_HASMODELLINGRULE);
        UA_Node_deleteReferencesSubset(node, 1, &modellingRuleReferenceId);

        /* Add the node to the nodestore */
        UA_NodeId newNodeId;
        retval = UA_Nodestore_insertNode(server->nsCtx, node, &newNodeId);
        if(retval != UA_STATUSCODE_GOOD)
            return retval;

        /* Add the node references */
        retval = AddNode_addRefs(server, session, &newNodeId, destinationNodeId,
                                 &rd->referenceTypeId, &rd->typeDefinition.nodeId);
        if(retval != UA_STATUSCODE_GOOD) {
            UA_Nodestore_removeNode(server->nsCtx, &newNodeId);
            return retval;
        }

        /* For the new child, recursively copy the members of the original. No
         * typechecking is performed here. Assuming that the original is
         * consistent. */
        retval = copyAllChildren(server, session, &rd->nodeId.nodeId, &newNodeId);
    }

    return retval;
}

/* Copy any children of Node sourceNodeId to another node destinationNodeId. */
static UA_StatusCode
copyAllChildren(UA_Server *server, UA_Session *session,
                const UA_NodeId *source, const UA_NodeId *destination) {
    /* Browse to get all children of the source */
    UA_BrowseDescription bd;
    UA_BrowseDescription_init(&bd);
    bd.nodeId = *source;
    bd.referenceTypeId = UA_NODEID_NUMERIC(0, UA_NS0ID_AGGREGATES);
    bd.includeSubtypes = true;
    bd.browseDirection = UA_BROWSEDIRECTION_FORWARD;
    bd.nodeClassMask = UA_NODECLASS_OBJECT | UA_NODECLASS_VARIABLE | UA_NODECLASS_METHOD;
    bd.resultMask = UA_BROWSERESULTMASK_REFERENCETYPEID | UA_BROWSERESULTMASK_NODECLASS |
        UA_BROWSERESULTMASK_BROWSENAME | UA_BROWSERESULTMASK_TYPEDEFINITION;

    UA_BrowseResult br;
    UA_BrowseResult_init(&br);
    UA_UInt32 maxrefs = 0;
    Operation_Browse(server, session, &maxrefs, &bd, &br);
    if(br.statusCode != UA_STATUSCODE_GOOD)
        return br.statusCode;

    UA_StatusCode retval = UA_STATUSCODE_GOOD;
    for(size_t i = 0; i < br.referencesSize; ++i) {
        UA_ReferenceDescription *rd = &br.references[i];
        retval = copyChild(server, session, destination, rd);
        if(retval != UA_STATUSCODE_GOOD)
            return retval;
    }

    UA_BrowseResult_deleteMembers(&br);
    return retval;
}

static UA_StatusCode
addTypeChildren(UA_Server *server, UA_Session *session,
                const UA_Node *node, const UA_Node *type) {
    /* Get the hierarchy of the type and all its supertypes */
    UA_NodeId *hierarchy = NULL;
    size_t hierarchySize = 0;
    UA_StatusCode retval = getParentTypeAndInterfaceHierarchy(server, &type->nodeId,
                                                              &hierarchy, &hierarchySize);
    if(retval != UA_STATUSCODE_GOOD)
        return retval;
    UA_assert(hierarchySize < 1000);

    /* Copy members of the type and supertypes (and instantiate them) */
    for(size_t i = 0; i < hierarchySize; ++i) {
        retval = copyAllChildren(server, session, &hierarchy[i], &node->nodeId);
        if(retval != UA_STATUSCODE_GOOD)
            break;
    }

    UA_Array_delete(hierarchy, hierarchySize, &UA_TYPES[UA_TYPES_NODEID]);
    return retval;
}

static UA_StatusCode
addRef(UA_Server *server, UA_Session *session, const UA_NodeId *nodeId,
       const UA_NodeId *referenceTypeId, const UA_NodeId *parentNodeId,
       UA_Boolean forward) {
    UA_AddReferencesItem ref_item;
    UA_AddReferencesItem_init(&ref_item);
    ref_item.sourceNodeId = *nodeId;
    ref_item.referenceTypeId = *referenceTypeId;
    ref_item.isForward = forward;
    ref_item.targetNodeId.nodeId = *parentNodeId;

    UA_StatusCode retval = UA_STATUSCODE_GOOD;
    Operation_addReference(server, session, NULL, &ref_item, &retval);
    return retval;
}

/************/
/* Add Node */
/************/

static const UA_NodeId hasSubtype = {0, UA_NODEIDTYPE_NUMERIC, {UA_NS0ID_HASSUBTYPE}};

UA_StatusCode
AddNode_addRefs(UA_Server *server, UA_Session *session, const UA_NodeId *nodeId,
                const UA_NodeId *parentNodeId, const UA_NodeId *referenceTypeId,
                const UA_NodeId *typeDefinitionId) {
    /* Get the node */
    const UA_Node *type = NULL;
    const UA_Node *node = UA_Nodestore_getNode(server->nsCtx, nodeId);
    if(!node)
        return UA_STATUSCODE_BADNODEIDUNKNOWN;

    /* Use the typeDefinition as parent for type-nodes */
    if(node->nodeClass == UA_NODECLASS_VARIABLETYPE ||
       node->nodeClass == UA_NODECLASS_OBJECTTYPE ||
       node->nodeClass == UA_NODECLASS_REFERENCETYPE ||
       node->nodeClass == UA_NODECLASS_DATATYPE) {
        if(UA_NodeId_equal(referenceTypeId, &UA_NODEID_NULL))
            referenceTypeId = &hasSubtype;
        const UA_Node *parentNode = UA_Nodestore_getNode(server->nsCtx, parentNodeId);
        if(parentNode) {
            if(parentNode->nodeClass == node->nodeClass)
                typeDefinitionId = parentNodeId;
            UA_Nodestore_releaseNode(server->nsCtx, parentNode);
        }
    }

    /* Check parent reference. Objects may have no parent. */
    UA_StatusCode retval = checkParentReference(server, session, node->nodeClass,
                                                parentNodeId, referenceTypeId);
    if(retval != UA_STATUSCODE_GOOD) {
        UA_LOG_NODEID_WRAP(nodeId, UA_LOG_INFO_SESSION(&server->config.logger, session,
                            "AddNodes: The parent reference for %.*s is invalid "
                            "with status code %s",
                            (int)nodeIdStr.length, nodeIdStr.data,
                            UA_StatusCode_name(retval)));
        goto cleanup;
    }

    /* Replace empty typeDefinition with the most permissive default */
    if((node->nodeClass == UA_NODECLASS_VARIABLE ||
        node->nodeClass == UA_NODECLASS_OBJECT) &&
       UA_NodeId_isNull(typeDefinitionId)) {
        UA_LOG_NODEID_WRAP(nodeId, UA_LOG_INFO_SESSION(&server->config.logger, session,
                            "AddNodes: No TypeDefinition for %.*s; Use the default "
                            "TypeDefinition for the Variable/Object",
                            (int)nodeIdStr.length, nodeIdStr.data));
        if(node->nodeClass == UA_NODECLASS_VARIABLE)
            typeDefinitionId = &baseDataVariableType;
        else
            typeDefinitionId = &baseObjectType;
    }

    /* Get the node type. There must be a typedefinition for variables, objects
     * and type-nodes. See the above checks. */
    if(!UA_NodeId_isNull(typeDefinitionId)) {
        /* Get the type node */
        type = UA_Nodestore_getNode(server->nsCtx, typeDefinitionId);
        if(!type) {
            UA_LOG_NODEID_WRAP(typeDefinitionId, UA_LOG_INFO_SESSION(&server->config.logger, session,
                                "AddNodes: Node type %.*s not found",
                                (int)nodeIdStr.length, nodeIdStr.data));
            retval = UA_STATUSCODE_BADTYPEDEFINITIONINVALID;
            goto cleanup;
        }

        UA_Boolean typeOk = false;
        switch(node->nodeClass) {
            case UA_NODECLASS_DATATYPE:
                typeOk = type->nodeClass == UA_NODECLASS_DATATYPE;
                break;
            case UA_NODECLASS_METHOD:
                typeOk = type->nodeClass == UA_NODECLASS_METHOD;
                break;
            case UA_NODECLASS_OBJECT:
                typeOk = type->nodeClass == UA_NODECLASS_OBJECTTYPE;
                break;
            case UA_NODECLASS_OBJECTTYPE:
                typeOk = type->nodeClass == UA_NODECLASS_OBJECTTYPE;
                break;
            case UA_NODECLASS_REFERENCETYPE:
                typeOk = type->nodeClass == UA_NODECLASS_REFERENCETYPE;
                break;
            case UA_NODECLASS_VARIABLE:
                typeOk = type->nodeClass == UA_NODECLASS_VARIABLETYPE;
                break;
            case UA_NODECLASS_VARIABLETYPE:
                typeOk = type->nodeClass == UA_NODECLASS_VARIABLETYPE;
                break;
            case UA_NODECLASS_VIEW:
                typeOk = type->nodeClass == UA_NODECLASS_VIEW;
                break;
            default:
                typeOk = false;
        }
        if(!typeOk) {
            UA_LOG_NODEID_WRAP(nodeId, UA_LOG_INFO_SESSION(&server->config.logger, session,
                                "AddNodes: Type for %.*s does not match node class",
                                (int)nodeIdStr.length, nodeIdStr.data));
            retval = UA_STATUSCODE_BADTYPEDEFINITIONINVALID;
            goto cleanup;
        }

        /* See if the type has the correct node class. For type-nodes, we know
         * that type has the same nodeClass from checkParentReference. */
        if(node->nodeClass == UA_NODECLASS_VARIABLE) {
            if(((const UA_VariableTypeNode*)type)->isAbstract) {
                /* Get subtypes of the parent reference types */
                UA_NodeId *parentTypeHierarchy = NULL;
                size_t parentTypeHierarchySize = 0;
                retval |= referenceSubtypes(server, &parentReferences[0],
                                            &parentTypeHierarchySize, &parentTypeHierarchy);
                retval |= referenceSubtypes(server, &parentReferences[1],
                                            &parentTypeHierarchySize, &parentTypeHierarchy);
                if(retval != UA_STATUSCODE_GOOD) {
                    UA_Array_delete(parentTypeHierarchy, parentTypeHierarchySize,
                                    &UA_TYPES[UA_TYPES_NODEID]);
                    goto cleanup;
                }

                /* Abstract variable is allowed if parent is a children of a
                 * base data variable. An abstract variable may be part of an
                 * object type which again is below BaseObjectType */
                const UA_NodeId variableTypes = UA_NODEID_NUMERIC(0, UA_NS0ID_BASEDATAVARIABLETYPE);
                const UA_NodeId objectTypes = UA_NODEID_NUMERIC(0, UA_NS0ID_BASEOBJECTTYPE);
                if(!isNodeInTree(server->nsCtx, parentNodeId, &variableTypes,
                                 parentTypeHierarchy, parentTypeHierarchySize) &&
                   !isNodeInTree(server->nsCtx, parentNodeId, &objectTypes,
                                 parentTypeHierarchy, parentTypeHierarchySize)) {
                    UA_LOG_NODEID_WRAP(nodeId, UA_LOG_INFO_SESSION(&server->config.logger, session,
                                        "AddNodes: Type of variable node %.*s must "
                                        "be VariableType and not cannot be abstract",
                                        (int)nodeIdStr.length, nodeIdStr.data));
                    retval = UA_STATUSCODE_BADTYPEDEFINITIONINVALID;
                }
                UA_Array_delete(parentTypeHierarchy, parentTypeHierarchySize,
                                &UA_TYPES[UA_TYPES_NODEID]);
                if(retval != UA_STATUSCODE_GOOD)
                    goto cleanup;
            }
        }

        if(node->nodeClass == UA_NODECLASS_OBJECT) {
            if(((const UA_ObjectTypeNode*)type)->isAbstract) {
                /* Get subtypes of the parent reference types */
                UA_NodeId *parentTypeHierarchy = NULL;
                size_t parentTypeHierarchySize = 0;
                retval |= referenceSubtypes(server, &parentReferences[0],
                                            &parentTypeHierarchySize, &parentTypeHierarchy);
                retval |= referenceSubtypes(server, &parentReferences[1],
                                            &parentTypeHierarchySize, &parentTypeHierarchy);
                if(retval != UA_STATUSCODE_GOOD) {
                    UA_Array_delete(parentTypeHierarchy, parentTypeHierarchySize,
                                    &UA_TYPES[UA_TYPES_NODEID]);
                    goto cleanup;
                }

                /* Object node created of an abstract ObjectType. Only allowed
                 * if within BaseObjectType folder or if it's an event (subType of BaseEventType) */
                const UA_NodeId objectTypes = UA_NODEID_NUMERIC(0, UA_NS0ID_BASEOBJECTTYPE);
<<<<<<< HEAD
                if(!isNodeInTree(server->nsCtx, parentNodeId, &objectTypes,
                                 parentTypeHierarchy, parentTypeHierarchySize)) {
                    UA_LOG_NODEID_WRAP(nodeId, UA_LOG_WARNING_SESSION(&server->config.logger, session,
=======
                UA_Boolean isInBaseObjectType = isNodeInTree(server->nsCtx, parentNodeId, &objectTypes,
                                                             parentTypeHierarchy, parentTypeHierarchySize);

                const UA_NodeId eventTypes = UA_NODEID_NUMERIC(0, UA_NS0ID_BASEEVENTTYPE);
                UA_Boolean isInBaseEventType = isNodeInTree(server->nsCtx, &type->nodeId, &eventTypes, &hasSubtype, 1);

                if(!isInBaseObjectType && !(isInBaseEventType && UA_NodeId_isNull(parentNodeId))) {
                    UA_LOG_NODEID_WRAP(nodeId, UA_LOG_INFO_SESSION(&server->config.logger, session,
>>>>>>> 8268e5bb
                                        "AddNodes: Type of object node %.*s must "
                                        "be ObjectType and not be abstract",
                                        (int)nodeIdStr.length, nodeIdStr.data));
                    retval = UA_STATUSCODE_BADTYPEDEFINITIONINVALID;
                }
                UA_Array_delete(parentTypeHierarchy, parentTypeHierarchySize,
                                &UA_TYPES[UA_TYPES_NODEID]);
                if(retval != UA_STATUSCODE_GOOD)
                    goto cleanup;
            }
        }
    }

    /* Add reference to the parent */
    if(!UA_NodeId_isNull(parentNodeId)) {
        if(UA_NodeId_isNull(referenceTypeId)) {
            UA_LOG_NODEID_WRAP(nodeId, UA_LOG_INFO_SESSION(&server->config.logger, session,
                                "AddNodes: Reference to parent of %.*s cannot be null",
                                (int)nodeIdStr.length, nodeIdStr.data));
            retval = UA_STATUSCODE_BADTYPEDEFINITIONINVALID;
            goto cleanup;
        }

        retval = addRef(server, session, &node->nodeId, referenceTypeId, parentNodeId, false);
        if(retval != UA_STATUSCODE_GOOD) {
            UA_LOG_NODEID_WRAP(nodeId, UA_LOG_INFO_SESSION(&server->config.logger, session,
                                "AddNodes: Adding reference to parent of %.*s failed",
                                (int)nodeIdStr.length, nodeIdStr.data));
            goto cleanup;
        }
    }

    /* Add a hasTypeDefinition reference */
    if(node->nodeClass == UA_NODECLASS_VARIABLE ||
       node->nodeClass == UA_NODECLASS_OBJECT) {
        UA_assert(type != NULL); /* see above */
        retval = addRef(server, session, &node->nodeId, &hasTypeDefinition, &type->nodeId, true);
        if(retval != UA_STATUSCODE_GOOD) {
            UA_LOG_NODEID_WRAP(nodeId, UA_LOG_INFO_SESSION(&server->config.logger, session,
                                "AddNodes: Adding a reference to the type "
                                "definition of %.*s failed with error code %s",
                                (int)nodeIdStr.length, nodeIdStr.data,
                                UA_StatusCode_name(retval)));
        }
    }

 cleanup:
    UA_Nodestore_releaseNode(server->nsCtx, node);
    if(type)
        UA_Nodestore_releaseNode(server->nsCtx, type);
    return retval;
}

/* Create the node and add it to the nodestore. But don't typecheck and add
 * references so far */
UA_StatusCode
AddNode_raw(UA_Server *server, UA_Session *session, void *nodeContext,
            const UA_AddNodesItem *item, UA_NodeId *outNewNodeId) {
    /* Do not check access for server */
    if(session != &server->adminSession && server->config.accessControl.allowAddNode &&
       !server->config.accessControl.allowAddNode(server, &server->config.accessControl,
                                                  &session->sessionId, session->sessionHandle, item)) {
        return UA_STATUSCODE_BADUSERACCESSDENIED;
    }

    /* Check the namespaceindex */
    if(item->requestedNewNodeId.nodeId.namespaceIndex >= server->namespacesSize) {
        UA_LOG_INFO_SESSION(&server->config.logger, session,
                            "AddNodes: Namespace invalid");
        return UA_STATUSCODE_BADNODEIDINVALID;
    }

    if(item->nodeAttributes.encoding != UA_EXTENSIONOBJECT_DECODED &&
       item->nodeAttributes.encoding != UA_EXTENSIONOBJECT_DECODED_NODELETE) {
        UA_LOG_INFO_SESSION(&server->config.logger, session,
                            "AddNodes: Node attributes invalid");
        return UA_STATUSCODE_BADINTERNALERROR;
    }

    /* Create a node */
    UA_Node *node = UA_Nodestore_newNode(server->nsCtx, item->nodeClass);
    if(!node) {
        UA_LOG_INFO_SESSION(&server->config.logger, session,
                            "AddNodes: Node could not create a node "
                            "in the nodestore");
        return UA_STATUSCODE_BADOUTOFMEMORY;
    }

    /* Fill the node attributes */
    node->context = nodeContext;
    UA_StatusCode retval = UA_NodeId_copy(&item->requestedNewNodeId.nodeId, &node->nodeId);
    if(retval != UA_STATUSCODE_GOOD)
        goto create_error;

    retval = UA_QualifiedName_copy(&item->browseName, &node->browseName);
    if(retval != UA_STATUSCODE_GOOD)
        goto create_error;

    retval = UA_Node_setAttributes(node, item->nodeAttributes.content.decoded.data,
                                   item->nodeAttributes.content.decoded.type);
    if(retval != UA_STATUSCODE_GOOD)
        goto create_error;

    /* Add the node to the nodestore */
    retval = UA_Nodestore_insertNode(server->nsCtx, node, outNewNodeId);
    if(retval != UA_STATUSCODE_GOOD)
        UA_LOG_INFO_SESSION(&server->config.logger, session,
                            "AddNodes: Node could not add the new node "
                            "to the nodestore with error code %s",
                            UA_StatusCode_name(retval));
    return retval;

create_error:
    UA_LOG_INFO_SESSION(&server->config.logger, session,
                        "AddNodes: Node could not create a node "
                        "with error code %s", UA_StatusCode_name(retval));
    UA_Nodestore_deleteNode(server->nsCtx, node);
    return retval;
}

/* Prepare the node, then add it to the nodestore */
static UA_StatusCode
Operation_addNode_begin(UA_Server *server, UA_Session *session, void *nodeContext,
                        const UA_AddNodesItem *item, const UA_NodeId *parentNodeId,
                        const UA_NodeId *referenceTypeId, UA_NodeId *outNewNodeId) {
    /* Create a temporary NodeId if none is returned */
    UA_NodeId newId;
    if(!outNewNodeId) {
        UA_NodeId_init(&newId);
        outNewNodeId = &newId;
    }

    /* Create the node and add it to the nodestore */
    UA_StatusCode retval = AddNode_raw(server, session, nodeContext, item, outNewNodeId);
    if(retval != UA_STATUSCODE_GOOD)
        return retval;

    /* Typecheck and add references to parent and type definition */
    retval = AddNode_addRefs(server, session, outNewNodeId, parentNodeId,
                             referenceTypeId, &item->typeDefinition.nodeId);
    if(retval != UA_STATUSCODE_GOOD)
        UA_Server_deleteNode(server, *outNewNodeId, true);

    if(outNewNodeId == &newId)
        UA_NodeId_deleteMembers(&newId);
    return retval;
}

static UA_StatusCode
recursiveTypeCheckAddChildren(UA_Server *server, UA_Session *session,
                              const UA_Node **nodeptr, const UA_Node *type) {
    UA_assert(type != NULL);
    UA_StatusCode retval = UA_STATUSCODE_GOOD;
    const UA_Node *node = *nodeptr;

    /* Use attributes from the type. The value and value constraints are the
     * same for the variable and variabletype attribute structs. */
    if(node->nodeClass == UA_NODECLASS_VARIABLE ||
       node->nodeClass == UA_NODECLASS_VARIABLETYPE) {
        retval = useVariableTypeAttributes(server, session, (const UA_VariableNode**)nodeptr,
                                           (const UA_VariableTypeNode*)type);
        node = *nodeptr; /* If the node was replaced */
        if(retval != UA_STATUSCODE_GOOD) {
            UA_LOG_NODEID_WRAP(&node->nodeId, UA_LOG_INFO_SESSION(&server->config.logger, session,
                               "AddNodes: Using attributes for %.*s from the variable type "
                               "failed with error code %s", (int)nodeIdStr.length,
                               nodeIdStr.data, UA_StatusCode_name(retval)));
            return retval;
        }

        /* Check if all attributes hold the constraints of the type now. The initial
         * attributes must type-check. The constructor might change the attributes
         * again. Then, the changes are type-checked by the normal write service. */
        retval = typeCheckVariableNode(server, session, (const UA_VariableNode*)node,
                                       (const UA_VariableTypeNode*)type);
        if(retval != UA_STATUSCODE_GOOD) {
            UA_LOG_NODEID_WRAP(&node->nodeId, UA_LOG_INFO_SESSION(&server->config.logger, session,
                               "AddNodes: Type-checking the variable node %.*s "
                               "failed with error code %s", (int)nodeIdStr.length,
                               nodeIdStr.data, UA_StatusCode_name(retval)));
            return retval;
        }
    }

    /* Add (mandatory) child nodes from the type definition */
    if(node->nodeClass == UA_NODECLASS_VARIABLE ||
       node->nodeClass == UA_NODECLASS_OBJECT) {
        retval = addTypeChildren(server, session, node, type);
        if(retval != UA_STATUSCODE_GOOD) {
            UA_LOG_NODEID_WRAP(&node->nodeId, UA_LOG_INFO_SESSION(&server->config.logger, session,
                               "AddNodes: Adding child nodes of  %.*s failed with error code %s",
                               (int)nodeIdStr.length, nodeIdStr.data, UA_StatusCode_name(retval)));
        }
    }

    return UA_STATUSCODE_GOOD;
}

static UA_StatusCode
findDefaultInstanceBrowseNameNode(UA_Server *server,
                    UA_NodeId startingNode, UA_NodeId *foundId){

    UA_NodeId_init(foundId);
    UA_RelativePathElement rpe;
    UA_RelativePathElement_init(&rpe);
    rpe.referenceTypeId = UA_NODEID_NUMERIC(0, UA_NS0ID_HASPROPERTY);
    rpe.isInverse = false;
    rpe.includeSubtypes = false;
    rpe.targetName = UA_QUALIFIEDNAME(0, "DefaultInstanceBrowseName");
    UA_BrowsePath bp;
    UA_BrowsePath_init(&bp);
    bp.startingNode = startingNode;
    bp.relativePath.elementsSize = 1;
    bp.relativePath.elements = &rpe;
    UA_BrowsePathResult bpr =
            UA_Server_translateBrowsePathToNodeIds(server, &bp);
    UA_StatusCode retval = bpr.statusCode;
    if (retval == UA_STATUSCODE_GOOD &&
        bpr.targetsSize > 0) {
        retval = UA_NodeId_copy(&bpr.targets[0].targetId.nodeId, foundId);
    }
    UA_BrowsePathResult_deleteMembers(&bpr);
    return retval;
}

/* Check if we got a valid browse name for the new node.
 * For object nodes the BrowseName may only be null if the parent type has a
 * 'DefaultInstanceBrowseName' property.
 * */
static UA_StatusCode
checkValidBrowseName(UA_Server *server, UA_Session *session,
                     const UA_Node *node, const UA_Node *type) {

    UA_assert(type != NULL);
    UA_StatusCode retval = UA_STATUSCODE_GOOD;

    if(node->nodeClass != UA_NODECLASS_OBJECT) {
        /* nodes other than Objects must have a browseName */
        if (UA_QualifiedName_isNull(&node->browseName))
            return UA_STATUSCODE_BADBROWSENAMEINVALID;
        return UA_STATUSCODE_GOOD;
    }

    /* If the object node already has a browse name we are done here. */
    if(!UA_QualifiedName_isNull(&node->browseName))
        return UA_STATUSCODE_GOOD;

    /* at this point we have an object with an empty browse name.
     * Check the type node if it has a DefaultInstanceBrowseName property
     */

    UA_NodeId defaultBrowseNameNode;
    retval = findDefaultInstanceBrowseNameNode(server, type->nodeId, &defaultBrowseNameNode);
    if (retval != UA_STATUSCODE_GOOD) {
        if (retval == UA_STATUSCODE_BADNOMATCH)
            /* the DefaultBrowseName property is not found, return the corresponding status code */
            return UA_STATUSCODE_BADBROWSENAMEINVALID;
        return retval;
    }

    UA_Variant defaultBrowseName;
    retval = UA_Server_readValue(server, defaultBrowseNameNode, &defaultBrowseName);
    if (retval != UA_STATUSCODE_GOOD)
        return retval;

    UA_QualifiedName *defaultValue = (UA_QualifiedName *) defaultBrowseName.data;
    retval = UA_Server_writeBrowseName(server, node->nodeId, *defaultValue);
    UA_Variant_clear(&defaultBrowseName);

    return retval;
}

/* Construct children first */
static UA_StatusCode
recursiveCallConstructors(UA_Server *server, UA_Session *session,
                          const UA_Node *node, const UA_Node *type) {
    if(node->constructed)
        return UA_STATUSCODE_GOOD;
    
    /* Construct the children */
    UA_BrowseDescription bd;
    UA_BrowseDescription_init(&bd);
    bd.nodeId = node->nodeId;
    bd.referenceTypeId = UA_NODEID_NUMERIC(0, UA_NS0ID_AGGREGATES);
    bd.includeSubtypes = true;
    bd.browseDirection = UA_BROWSEDIRECTION_FORWARD;

    UA_BrowseResult br;
    UA_BrowseResult_init(&br);
    UA_UInt32 maxrefs = 0;
    Operation_Browse(server, session, &maxrefs, &bd, &br);
    if(br.statusCode != UA_STATUSCODE_GOOD)
        return br.statusCode;

    /* Call the constructor for every unconstructed node */
    UA_StatusCode retval = UA_STATUSCODE_GOOD;
    for(size_t i = 0; i < br.referencesSize; ++i) {
        UA_ReferenceDescription *rd = &br.references[i];
        const UA_Node *target = UA_Nodestore_getNode(server->nsCtx, &rd->nodeId.nodeId);
        if(!target)
            continue;
        if(target->constructed) {
            UA_Nodestore_releaseNode(server->nsCtx, target);
            continue;
        }

        const UA_Node *targetType = NULL;
        if(node->nodeClass == UA_NODECLASS_VARIABLE ||
           node->nodeClass == UA_NODECLASS_OBJECT) {
            targetType = getNodeType(server, target);
            if(!targetType) {
                UA_Nodestore_releaseNode(server->nsCtx, target);
                retval = UA_STATUSCODE_BADTYPEDEFINITIONINVALID;
                break;
            }
        }
        retval = recursiveCallConstructors(server, session, target, targetType);
        UA_Nodestore_releaseNode(server->nsCtx, target);
        if(targetType)
            UA_Nodestore_releaseNode(server->nsCtx, targetType);
        if(retval != UA_STATUSCODE_GOOD)
            break;
    }

    UA_BrowseResult_deleteMembers(&br);

    /* If a child could not be constructed or the node is already constructed */
    if(retval != UA_STATUSCODE_GOOD)
        return retval;

    /* Get the node type constructor */
    const UA_NodeTypeLifecycle *lifecycle = NULL;
    if(type && node->nodeClass == UA_NODECLASS_OBJECT) {
        const UA_ObjectTypeNode *ot = (const UA_ObjectTypeNode*)type;
        lifecycle = &ot->lifecycle;
    } else if(type && node->nodeClass == UA_NODECLASS_VARIABLE) {
        const UA_VariableTypeNode *vt = (const UA_VariableTypeNode*)type;
        lifecycle = &vt->lifecycle;
    }

    /* Call the global constructor */
    void *context = node->context;
    if(server->config.nodeLifecycle.constructor)
        retval = server->config.nodeLifecycle.constructor(server, &session->sessionId,
                                                          session->sessionHandle,
                                                          &node->nodeId, &context);

    /* Call the type constructor */
    if(retval == UA_STATUSCODE_GOOD && lifecycle && lifecycle->constructor)
        retval = lifecycle->constructor(server, &session->sessionId,
                                        session->sessionHandle, &type->nodeId,
                                        type->context, &node->nodeId, &context);
    if(retval != UA_STATUSCODE_GOOD)
        goto fail1;

    /* Set the context *and* mark the node as constructed */
    if(retval == UA_STATUSCODE_GOOD)
        retval = UA_Server_editNode(server, &server->adminSession, &node->nodeId,
                                    (UA_EditNodeCallback)setConstructedNodeContext,
                                    context);

    /* All good, return */
    if(retval == UA_STATUSCODE_GOOD)
        return retval;

    /* Fail. Call the destructors. */
    if(lifecycle && lifecycle->destructor)
        lifecycle->destructor(server, &session->sessionId,
                              session->sessionHandle, &type->nodeId,
                              type->context, &node->nodeId, &context);

 fail1:
    if(server->config.nodeLifecycle.destructor)
        server->config.nodeLifecycle.destructor(server, &session->sessionId,
                                                session->sessionHandle,
                                                &node->nodeId, context);
    return retval;
}

static void
recursiveDeconstructNode(UA_Server *server, UA_Session *session,
                         size_t hierarchicalReferencesSize,
                         UA_ExpandedNodeId *hierarchicalReferences,
                         const UA_Node *node);

static void
recursiveDeleteNode(UA_Server *server, UA_Session *session,
                    size_t hierarchicalReferencesSize,
                    UA_ExpandedNodeId *hierarchicalReferences,
                    const UA_Node *node, UA_Boolean removeTargetRefs);

/* Children, references, type-checking, constructors. */
UA_StatusCode
AddNode_finish(UA_Server *server, UA_Session *session, const UA_NodeId *nodeId) {
    UA_StatusCode retval = UA_STATUSCODE_GOOD;

    /* Get the node */
    const UA_Node *node = UA_Nodestore_getNode(server->nsCtx, nodeId);
    if(!node)
        return UA_STATUSCODE_BADNODEIDUNKNOWN;

    const UA_Node *type = NULL;

    /* Instantiate variables and objects */
    if(node->nodeClass == UA_NODECLASS_VARIABLE ||
       node->nodeClass == UA_NODECLASS_VARIABLETYPE ||
       node->nodeClass == UA_NODECLASS_OBJECT) {
        /* Get the type node */
        type = getNodeType(server, node);
        if(!type) {
            if(server->bootstrapNS0)
                goto constructor;
            UA_LOG_NODEID_WRAP(&node->nodeId, UA_LOG_INFO_SESSION(&server->config.logger, session,
                               "AddNodes: Node type for %.*s not found",
                               (int)nodeIdStr.length, nodeIdStr.data));
            retval = UA_STATUSCODE_BADTYPEDEFINITIONINVALID;
            goto cleanup;
        }

        retval = checkValidBrowseName(server, session, node, type);
        if(retval != UA_STATUSCODE_GOOD)
            goto cleanup;

        retval = recursiveTypeCheckAddChildren(server, session, &node, type);
        if(retval != UA_STATUSCODE_GOOD)
            goto cleanup;
    }

    /* Call the constructor(s) */
 constructor:
    retval = recursiveCallConstructors(server, session, node, type);
    if(retval != UA_STATUSCODE_GOOD) {
        UA_LOG_NODEID_WRAP(&node->nodeId, UA_LOG_INFO_SESSION(&server->config.logger, session,
                           "AddNodes: Calling the node constructor(s) of %.*s failed "
                           "with status code %s", (int)nodeIdStr.length,
                           nodeIdStr.data, UA_StatusCode_name(retval)));
    }

 cleanup:
    if(type)
        UA_Nodestore_releaseNode(server->nsCtx, type);
    if(retval != UA_STATUSCODE_GOOD) {
        recursiveDeconstructNode(server, session, 0, NULL, node);
        recursiveDeleteNode(server, session, 0, NULL, node, true);
    }
    UA_Nodestore_releaseNode(server->nsCtx, node);
    return retval;
}

static void
Operation_addNode(UA_Server *server, UA_Session *session, void *nodeContext,
                  const UA_AddNodesItem *item, UA_AddNodesResult *result) {
    result->statusCode =
        Operation_addNode_begin(server, session, nodeContext, item, &item->parentNodeId.nodeId,
                                &item->referenceTypeId, &result->addedNodeId);
    if(result->statusCode != UA_STATUSCODE_GOOD)
        return;

    /* AddNodes_finish */
    result->statusCode = AddNode_finish(server, session, &result->addedNodeId);

    /* If finishing failed, the node was deleted */
    if(result->statusCode != UA_STATUSCODE_GOOD)
        UA_NodeId_deleteMembers(&result->addedNodeId);
}

void
Service_AddNodes(UA_Server *server, UA_Session *session,
                 const UA_AddNodesRequest *request,
                 UA_AddNodesResponse *response) {
    UA_LOG_DEBUG_SESSION(&server->config.logger, session, "Processing AddNodesRequest");

    if(server->config.maxNodesPerNodeManagement != 0 &&
       request->nodesToAddSize > server->config.maxNodesPerNodeManagement) {
        response->responseHeader.serviceResult = UA_STATUSCODE_BADTOOMANYOPERATIONS;
        return;
    }

    response->responseHeader.serviceResult =
        UA_Server_processServiceOperations(server, session,
                                           (UA_ServiceOperation)Operation_addNode, NULL,
                                           &request->nodesToAddSize, &UA_TYPES[UA_TYPES_ADDNODESITEM],
                                           &response->resultsSize, &UA_TYPES[UA_TYPES_ADDNODESRESULT]);
}

UA_StatusCode
__UA_Server_addNode(UA_Server *server, const UA_NodeClass nodeClass,
                    const UA_NodeId *requestedNewNodeId,
                    const UA_NodeId *parentNodeId,
                    const UA_NodeId *referenceTypeId,
                    const UA_QualifiedName browseName,
                    const UA_NodeId *typeDefinition,
                    const UA_NodeAttributes *attr,
                    const UA_DataType *attributeType,
                    void *nodeContext, UA_NodeId *outNewNodeId) {
    /* Create the AddNodesItem */
    UA_AddNodesItem item;
    UA_AddNodesItem_init(&item);
    item.nodeClass = nodeClass;
    item.requestedNewNodeId.nodeId = *requestedNewNodeId;
    item.browseName = browseName;
    item.parentNodeId.nodeId = *parentNodeId;
    item.referenceTypeId = *referenceTypeId;
    item.typeDefinition.nodeId = *typeDefinition;
    item.nodeAttributes.encoding = UA_EXTENSIONOBJECT_DECODED_NODELETE;
    item.nodeAttributes.content.decoded.type = attributeType;
    item.nodeAttributes.content.decoded.data = (void*)(uintptr_t)attr;

    /* Call the normal addnodes service */
    UA_AddNodesResult result;
    UA_AddNodesResult_init(&result);
    Operation_addNode(server, &server->adminSession, nodeContext, &item, &result);
    if(outNewNodeId)
        *outNewNodeId = result.addedNodeId;
    else
        UA_NodeId_deleteMembers(&result.addedNodeId);
    return result.statusCode;
}

UA_StatusCode
UA_Server_addNode_begin(UA_Server *server, const UA_NodeClass nodeClass,
                        const UA_NodeId requestedNewNodeId,
                        const UA_NodeId parentNodeId,
                        const UA_NodeId referenceTypeId,
                        const UA_QualifiedName browseName,
                        const UA_NodeId typeDefinition,
                        const void *attr, const UA_DataType *attributeType,
                        void *nodeContext, UA_NodeId *outNewNodeId) {
    UA_AddNodesItem item;
    UA_AddNodesItem_init(&item);
    item.nodeClass = nodeClass;
    item.requestedNewNodeId.nodeId = requestedNewNodeId;
    item.browseName = browseName;
    item.typeDefinition.nodeId = typeDefinition;
    item.nodeAttributes.encoding = UA_EXTENSIONOBJECT_DECODED_NODELETE;
    item.nodeAttributes.content.decoded.type = attributeType;
    item.nodeAttributes.content.decoded.data = (void*)(uintptr_t)attr;
    return Operation_addNode_begin(server, &server->adminSession, nodeContext, &item,
                                   &parentNodeId, &referenceTypeId, outNewNodeId);
}

UA_StatusCode
UA_Server_addNode_finish(UA_Server *server, const UA_NodeId nodeId) {
    return AddNode_finish(server, &server->adminSession, &nodeId);
}

/****************/
/* Delete Nodes */
/****************/

static void
Operation_deleteReference(UA_Server *server, UA_Session *session, void *context,
                          const UA_DeleteReferencesItem *item, UA_StatusCode *retval);

/* Remove references to this node (in the other nodes) */
static void
removeIncomingReferences(UA_Server *server, UA_Session *session,
                         const UA_Node *node) {
    UA_DeleteReferencesItem item;
    UA_DeleteReferencesItem_init(&item);
    item.targetNodeId.nodeId = node->nodeId;
    item.deleteBidirectional = false;
    UA_StatusCode dummy;
    for(size_t i = 0; i < node->referencesSize; ++i) {
        UA_NodeReferenceKind *refs = &node->references[i];
        item.isForward = refs->isInverse;
        item.referenceTypeId = refs->referenceTypeId;
        for(size_t j = 0; j < refs->targetIdsSize; ++j) {
            item.sourceNodeId = refs->targetIds[j].nodeId;
            Operation_deleteReference(server, session, NULL, &item, &dummy);
        }
    }
}

/* A node can only be deleted if it has at most one incoming hierarchical
 * reference. If hierarchicalReferences is NULL, always remove. */
static UA_Boolean
multipleHierarchies(size_t hierarchicalRefsSize, UA_ExpandedNodeId *hierarchicalRefs,
                    const UA_Node *node) {
    if(!hierarchicalRefs)
        return false;

    size_t incomingRefs = 0;
    for(size_t i = 0; i < node->referencesSize; i++) {
        const UA_NodeReferenceKind *k = &node->references[i];
        if(!k->isInverse)
            continue;

        UA_Boolean hierarchical = false;
        for(size_t j = 0; j < hierarchicalRefsSize; j++) {
            if(UA_NodeId_equal(&hierarchicalRefs[j].nodeId,
                               &k->referenceTypeId)) {
                hierarchical = true;
                break;
            }
        }
        if(!hierarchical)
            continue;

        incomingRefs += k->targetIdsSize;
        if(incomingRefs > 1)
            return true;
    }

    return false;
}

/* Recursively call the destructors of this node and all child nodes.
 * Deconstructs the parent before its children. */
static void
recursiveDeconstructNode(UA_Server *server, UA_Session *session,
                         size_t hierarchicalRefsSize,
                         UA_ExpandedNodeId *hierarchicalRefs,
                         const UA_Node *node) {
    /* Was the constructor called for the node? */
    if(!node->constructed)
        return;

    /* Call the type-level destructor */
    void *context = node->context; /* No longer needed after this function */
    if(node->nodeClass == UA_NODECLASS_OBJECT ||
       node->nodeClass == UA_NODECLASS_VARIABLE) {
        const UA_Node *type = getNodeType(server, node);
        if(type) {
            const UA_NodeTypeLifecycle *lifecycle;
            if(node->nodeClass == UA_NODECLASS_OBJECT)
                lifecycle = &((const UA_ObjectTypeNode*)type)->lifecycle;
            else
                lifecycle = &((const UA_VariableTypeNode*)type)->lifecycle;
            if(lifecycle->destructor)
                lifecycle->destructor(server,
                                      &session->sessionId, session->sessionHandle,
                                      &type->nodeId, type->context,
                                      &node->nodeId, &context);
            UA_Nodestore_releaseNode(server->nsCtx, type);
        }
    }

    /* Call the global destructor */
    if(server->config.nodeLifecycle.destructor)
        server->config.nodeLifecycle.destructor(server, &session->sessionId,
                                                session->sessionHandle,
                                                &node->nodeId, context);

    /* Set the constructed flag to false */
    UA_Server_editNode(server, &server->adminSession, &node->nodeId,
                       (UA_EditNodeCallback)setDeconstructedNode, context);

    /* Browse to get all children of the node */
    UA_BrowseDescription bd;
    UA_BrowseDescription_init(&bd);
    bd.nodeId = node->nodeId;
    bd.referenceTypeId = UA_NODEID_NUMERIC(0, UA_NS0ID_AGGREGATES);
    bd.includeSubtypes = true;
    bd.browseDirection = UA_BROWSEDIRECTION_FORWARD;

    UA_BrowseResult br;
    UA_BrowseResult_init(&br);
    UA_UInt32 maxrefs = 0;
    Operation_Browse(server, session, &maxrefs, &bd, &br);
    if(br.statusCode != UA_STATUSCODE_GOOD)
        return;

    /* Deconstruct every child node */
    for(size_t i = 0; i < br.referencesSize; ++i) {
        UA_ReferenceDescription *rd = &br.references[i];
        const UA_Node *child = UA_Nodestore_getNode(server->nsCtx, &rd->nodeId.nodeId);
        if(!child)
            continue;
        /* Only delete child nodes that have no other parent */
        if(!multipleHierarchies(hierarchicalRefsSize, hierarchicalRefs, child))
            recursiveDeconstructNode(server, session, hierarchicalRefsSize,
                                     hierarchicalRefs, child);
        UA_Nodestore_releaseNode(server->nsCtx, child);
    }

    UA_BrowseResult_deleteMembers(&br);
}

static void
recursiveDeleteNode(UA_Server *server, UA_Session *session,
                    size_t hierarchicalRefsSize,
                    UA_ExpandedNodeId *hierarchicalRefs,
                    const UA_Node *node, UA_Boolean removeTargetRefs) {
    /* Browse to get all children of the node */
    UA_BrowseDescription bd;
    UA_BrowseDescription_init(&bd);
    bd.nodeId = node->nodeId;
    bd.referenceTypeId = UA_NODEID_NUMERIC(0, UA_NS0ID_AGGREGATES);
    bd.includeSubtypes = true;
    bd.browseDirection = UA_BROWSEDIRECTION_FORWARD;

    UA_BrowseResult br;
    UA_BrowseResult_init(&br);
    UA_UInt32 maxrefs = 0;
    Operation_Browse(server, session, &maxrefs, &bd, &br);
    if(br.statusCode != UA_STATUSCODE_GOOD)
        return;

    /* Remove every child */
    for(size_t i = 0; i < br.referencesSize; ++i) {
        UA_ReferenceDescription *rd = &br.references[i];
        /* Check for self-reference to avoid endless loop */
        if(UA_NodeId_equal(&node->nodeId, &rd->nodeId.nodeId))
            continue;
        const UA_Node *child = UA_Nodestore_getNode(server->nsCtx, &rd->nodeId.nodeId);
        if(!child)
            continue;
        /* Only delete child nodes that have no other parent */
        if(!multipleHierarchies(hierarchicalRefsSize, hierarchicalRefs, child))
            recursiveDeleteNode(server, session, hierarchicalRefsSize,
                                hierarchicalRefs, child, true);
        UA_Nodestore_releaseNode(server->nsCtx, child);
    }

    UA_BrowseResult_deleteMembers(&br);

    if(removeTargetRefs)
        removeIncomingReferences(server, session, node);

    UA_Nodestore_removeNode(server->nsCtx, &node->nodeId);
}

static void
deleteNodeOperation(UA_Server *server, UA_Session *session, void *context,
                    const UA_DeleteNodesItem *item, UA_StatusCode *result) {
    /* Do not check access for server */
    if(session != &server->adminSession &&
       server->config.accessControl.allowDeleteNode &&
       !server->config.accessControl.allowDeleteNode(server, &server->config.accessControl,
                                                     &session->sessionId,
                                                     session->sessionHandle, item)) {
        *result = UA_STATUSCODE_BADUSERACCESSDENIED;
        return;
    }

    const UA_Node *node = UA_Nodestore_getNode(server->nsCtx, &item->nodeId);
    if(!node) {
        *result = UA_STATUSCODE_BADNODEIDUNKNOWN;
        return;
    }

    if(UA_Node_hasSubTypeOrInstances(node)) {
        UA_LOG_INFO_SESSION(&server->config.logger, session,
                            "Delete Nodes: Cannot delete a type node "
                            "with active instances or subtypes");
        UA_Nodestore_releaseNode(server->nsCtx, node);
        *result = UA_STATUSCODE_BADINTERNALERROR;
        return;
    }

    /* TODO: Check if the information model consistency is violated */
    /* TODO: Check if the node is a mandatory child of a parent */

    /* A node can be referenced with hierarchical references from several
     * parents in the information model. (But not in a circular way.) The
     * hierarchical references are checked to see if a node can be deleted.
     * Getting the type hierarchy can fail in case of low RAM. In that case the
     * nodes are always deleted. */
    UA_ExpandedNodeId *hierarchicalRefs = NULL;
    size_t hierarchicalRefsSize = 0;
    UA_NodeId hr = UA_NODEID_NUMERIC(0, UA_NS0ID_HIERARCHICALREFERENCES);
    browseRecursive(server, 1, &hr, 1, &subtypeId, UA_BROWSEDIRECTION_FORWARD, true,
                    &hierarchicalRefsSize, &hierarchicalRefs);
    if(!hierarchicalRefs) {
        UA_LOG_WARNING_SESSION(&server->config.logger, session,
                               "Delete Nodes: Cannot test for hierarchical "
                               "references. Deleting the node and all child nodes.");
    }
    recursiveDeconstructNode(server, session, hierarchicalRefsSize, hierarchicalRefs, node);
    recursiveDeleteNode(server, session, hierarchicalRefsSize, hierarchicalRefs, node,
                        item->deleteTargetReferences);
    UA_Array_delete(hierarchicalRefs, hierarchicalRefsSize, &UA_TYPES[UA_TYPES_EXPANDEDNODEID]);
    
    UA_Nodestore_releaseNode(server->nsCtx, node);
}

void Service_DeleteNodes(UA_Server *server, UA_Session *session,
                         const UA_DeleteNodesRequest *request,
                         UA_DeleteNodesResponse *response) {
    UA_LOG_DEBUG_SESSION(&server->config.logger, session,
                         "Processing DeleteNodesRequest");

    if(server->config.maxNodesPerNodeManagement != 0 &&
       request->nodesToDeleteSize > server->config.maxNodesPerNodeManagement) {
        response->responseHeader.serviceResult = UA_STATUSCODE_BADTOOMANYOPERATIONS;
        return;
    }

    response->responseHeader.serviceResult =
        UA_Server_processServiceOperations(server, session,
                                           (UA_ServiceOperation)deleteNodeOperation,
                                           NULL, &request->nodesToDeleteSize,
                                           &UA_TYPES[UA_TYPES_DELETENODESITEM],
                                           &response->resultsSize, &UA_TYPES[UA_TYPES_STATUSCODE]);
}

UA_StatusCode
UA_Server_deleteNode(UA_Server *server, const UA_NodeId nodeId,
                     UA_Boolean deleteReferences) {
    UA_DeleteNodesItem item;
    item.deleteTargetReferences = deleteReferences;
    item.nodeId = nodeId;
    UA_StatusCode retval = UA_STATUSCODE_GOOD;
    deleteNodeOperation(server, &server->adminSession, NULL, &item, &retval);
    return retval;
}

/******************/
/* Add References */
/******************/

static UA_StatusCode
addOneWayReference(UA_Server *server, UA_Session *session,
             UA_Node *node, const UA_AddReferencesItem *item) {
    return UA_Node_addReference(node, item);
}

static UA_StatusCode
deleteOneWayReference(UA_Server *server, UA_Session *session, UA_Node *node,
                      const UA_DeleteReferencesItem *item) {
    return UA_Node_deleteReference(node, item);
}

static void
Operation_addReference(UA_Server *server, UA_Session *session, void *context,
                       const UA_AddReferencesItem *item, UA_StatusCode *retval) {
    /* Do not check access for server */
    if(session != &server->adminSession && server->config.accessControl.allowAddReference &&
       !server->config.accessControl.
       allowAddReference(server, &server->config.accessControl,
                         &session->sessionId, session->sessionHandle, item)) {
        *retval = UA_STATUSCODE_BADUSERACCESSDENIED;
        return;
    }

    /* Currently no expandednodeids are allowed */
    if(item->targetServerUri.length > 0) {
        *retval = UA_STATUSCODE_BADNOTIMPLEMENTED;
        return;
    }

    /* Add the first direction */
    *retval = UA_Server_editNode(server, session, &item->sourceNodeId,
                                 (UA_EditNodeCallback)addOneWayReference,
                                 /* cast away const because callback uses const anyway */
                                 (UA_AddReferencesItem *)(uintptr_t)item);
    UA_Boolean firstExisted = false;
    if(*retval == UA_STATUSCODE_BADDUPLICATEREFERENCENOTALLOWED) {
        *retval = UA_STATUSCODE_GOOD;
        firstExisted = true;
    } else if(*retval != UA_STATUSCODE_GOOD)
        return;

    /* Add the second direction */
    UA_AddReferencesItem secondItem;
    UA_AddReferencesItem_init(&secondItem);
    secondItem.sourceNodeId = item->targetNodeId.nodeId;
    secondItem.referenceTypeId = item->referenceTypeId;
    secondItem.isForward = !item->isForward;
    secondItem.targetNodeId.nodeId = item->sourceNodeId;
    /* keep default secondItem.targetNodeClass = UA_NODECLASS_UNSPECIFIED */
    *retval = UA_Server_editNode(server, session, &secondItem.sourceNodeId,
                                 (UA_EditNodeCallback)addOneWayReference, &secondItem);

    /* remove reference if the second direction failed */
    UA_Boolean secondExisted = false;
    if(*retval == UA_STATUSCODE_BADDUPLICATEREFERENCENOTALLOWED) {
        *retval = UA_STATUSCODE_GOOD;
        secondExisted = true;
    } else if(*retval != UA_STATUSCODE_GOOD && !firstExisted) {
        UA_DeleteReferencesItem deleteItem;
        deleteItem.sourceNodeId = item->sourceNodeId;
        deleteItem.referenceTypeId = item->referenceTypeId;
        deleteItem.isForward = item->isForward;
        deleteItem.targetNodeId = item->targetNodeId;
        deleteItem.deleteBidirectional = false;
        /* ignore returned status code */
        UA_Server_editNode(server, session, &item->sourceNodeId,
                           (UA_EditNodeCallback)deleteOneWayReference, &deleteItem);
    }

    /* Calculate common duplicate reference not allowed result and set bad result
     * if BOTH directions already existed */
    if(firstExisted && secondExisted)
        *retval = UA_STATUSCODE_BADDUPLICATEREFERENCENOTALLOWED;
}

void Service_AddReferences(UA_Server *server, UA_Session *session,
                           const UA_AddReferencesRequest *request,
                           UA_AddReferencesResponse *response) {
    UA_LOG_DEBUG_SESSION(&server->config.logger, session,
                         "Processing AddReferencesRequest");

    if(server->config.maxNodesPerNodeManagement != 0 &&
       request->referencesToAddSize > server->config.maxNodesPerNodeManagement) {
        response->responseHeader.serviceResult = UA_STATUSCODE_BADTOOMANYOPERATIONS;
        return;
    }

    response->responseHeader.serviceResult =
        UA_Server_processServiceOperations(server, session,
                                           (UA_ServiceOperation)Operation_addReference,
                                           NULL, &request->referencesToAddSize,
                                           &UA_TYPES[UA_TYPES_ADDREFERENCESITEM],
                                           &response->resultsSize, &UA_TYPES[UA_TYPES_STATUSCODE]);
}

UA_StatusCode
UA_Server_addReference(UA_Server *server, const UA_NodeId sourceId,
                       const UA_NodeId refTypeId,
                       const UA_ExpandedNodeId targetId,
                       UA_Boolean isForward) {
    UA_AddReferencesItem item;
    UA_AddReferencesItem_init(&item);
    item.sourceNodeId = sourceId;
    item.referenceTypeId = refTypeId;
    item.isForward = isForward;
    item.targetNodeId = targetId;

    UA_StatusCode retval = UA_STATUSCODE_GOOD;
    Operation_addReference(server, &server->adminSession, NULL, &item, &retval);
    return retval;
}

/*********************/
/* Delete References */
/*********************/

static void
Operation_deleteReference(UA_Server *server, UA_Session *session, void *context,
                          const UA_DeleteReferencesItem *item, UA_StatusCode *retval) {
    /* Do not check access for server */
    if(session != &server->adminSession &&
       server->config.accessControl.allowDeleteReference &&
       !server->config.accessControl.allowDeleteReference(server,
                                                          &server->config.accessControl,
                                                          &session->sessionId,
                                                          session->sessionHandle, item)) {
        *retval = UA_STATUSCODE_BADUSERACCESSDENIED;
        return;
    }

    // TODO: Check consistency constraints, remove the references.
    *retval = UA_Server_editNode(server, session, &item->sourceNodeId,
                                 (UA_EditNodeCallback)deleteOneWayReference,
                                 /* cast away const qualifier because callback uses it anyway */
                                 (UA_DeleteReferencesItem *)(uintptr_t)item);
    if(*retval != UA_STATUSCODE_GOOD)
        return;

    if(!item->deleteBidirectional || item->targetNodeId.serverIndex != 0)
        return;

    UA_DeleteReferencesItem secondItem;
    UA_DeleteReferencesItem_init(&secondItem);
    secondItem.isForward = !item->isForward;
    secondItem.sourceNodeId = item->targetNodeId.nodeId;
    secondItem.targetNodeId.nodeId = item->sourceNodeId;
    secondItem.referenceTypeId = item->referenceTypeId;
    *retval = UA_Server_editNode(server, session, &secondItem.sourceNodeId,
                                 (UA_EditNodeCallback)deleteOneWayReference,
                                 &secondItem);
}

void
Service_DeleteReferences(UA_Server *server, UA_Session *session,
                         const UA_DeleteReferencesRequest *request,
                         UA_DeleteReferencesResponse *response) {
    UA_LOG_DEBUG_SESSION(&server->config.logger, session,
                         "Processing DeleteReferencesRequest");

    if(server->config.maxNodesPerNodeManagement != 0 &&
       request->referencesToDeleteSize > server->config.maxNodesPerNodeManagement) {
        response->responseHeader.serviceResult = UA_STATUSCODE_BADTOOMANYOPERATIONS;
        return;
    }

    response->responseHeader.serviceResult =
        UA_Server_processServiceOperations(server, session,
                                           (UA_ServiceOperation)Operation_deleteReference,
                                           NULL, &request->referencesToDeleteSize,
                                           &UA_TYPES[UA_TYPES_DELETEREFERENCESITEM],
                                           &response->resultsSize, &UA_TYPES[UA_TYPES_STATUSCODE]);
}

UA_StatusCode
UA_Server_deleteReference(UA_Server *server, const UA_NodeId sourceNodeId,
                          const UA_NodeId referenceTypeId, UA_Boolean isForward,
                          const UA_ExpandedNodeId targetNodeId,
                          UA_Boolean deleteBidirectional) {
    UA_DeleteReferencesItem item;
    item.sourceNodeId = sourceNodeId;
    item.referenceTypeId = referenceTypeId;
    item.isForward = isForward;
    item.targetNodeId = targetNodeId;
    item.deleteBidirectional = deleteBidirectional;

    UA_StatusCode retval = UA_STATUSCODE_GOOD;
    Operation_deleteReference(server, &server->adminSession, NULL, &item, &retval);
    return retval;
}

/**********************/
/* Set Value Callback */
/**********************/

static UA_StatusCode
setValueCallback(UA_Server *server, UA_Session *session,
                 UA_VariableNode *node, const UA_ValueCallback *callback) {
    if(node->nodeClass != UA_NODECLASS_VARIABLE)
        return UA_STATUSCODE_BADNODECLASSINVALID;
    node->value.data.callback = *callback;
    return UA_STATUSCODE_GOOD;
}

UA_StatusCode
UA_Server_setVariableNode_valueCallback(UA_Server *server,
                                        const UA_NodeId nodeId,
                                        const UA_ValueCallback callback) {
    return UA_Server_editNode(server, &server->adminSession, &nodeId,
                              (UA_EditNodeCallback)setValueCallback,
                              /* cast away const because callback uses const anyway */
                              (UA_ValueCallback *)(uintptr_t) &callback);
}

/***************************************************/
/* Special Handling of Variables with Data Sources */
/***************************************************/

UA_StatusCode
UA_Server_addDataSourceVariableNode(UA_Server *server, const UA_NodeId requestedNewNodeId,
                                    const UA_NodeId parentNodeId, const UA_NodeId referenceTypeId,
                                    const UA_QualifiedName browseName, const UA_NodeId typeDefinition,
                                    const UA_VariableAttributes attr, const UA_DataSource dataSource,
                                    void *nodeContext, UA_NodeId *outNewNodeId) {
    UA_AddNodesItem item;
    UA_AddNodesItem_init(&item);
    item.nodeClass = UA_NODECLASS_VARIABLE;
    item.requestedNewNodeId.nodeId = requestedNewNodeId;
    item.browseName = browseName;
    UA_ExpandedNodeId typeDefinitionId;
    UA_ExpandedNodeId_init(&typeDefinitionId);
    typeDefinitionId.nodeId = typeDefinition;
    item.typeDefinition = typeDefinitionId;
    item.nodeAttributes.encoding = UA_EXTENSIONOBJECT_DECODED_NODELETE;
    item.nodeAttributes.content.decoded.data = (void*)(uintptr_t)&attr;
    item.nodeAttributes.content.decoded.type = &UA_TYPES[UA_TYPES_VARIABLEATTRIBUTES];
    UA_NodeId newNodeId;
    if(!outNewNodeId) {
        newNodeId = UA_NODEID_NULL;
        outNewNodeId = &newNodeId;
    }

    /* Create the node and add it to the nodestore */
    UA_StatusCode retval = AddNode_raw(server, &server->adminSession, nodeContext,
                                       &item, outNewNodeId);
    if(retval != UA_STATUSCODE_GOOD)
        goto cleanup;

    /* Set the data source */
    retval = UA_Server_setVariableNode_dataSource(server, *outNewNodeId, dataSource);
    if(retval != UA_STATUSCODE_GOOD)
        goto cleanup;

    /* Typecheck and add references to parent and type definition */
    retval = AddNode_addRefs(server, &server->adminSession, outNewNodeId, &parentNodeId,
                             &referenceTypeId, &typeDefinition);
    if(retval != UA_STATUSCODE_GOOD)
        goto cleanup;

    /* Call the constructors */
    retval = AddNode_finish(server, &server->adminSession, outNewNodeId);

 cleanup:
    if(outNewNodeId == &newNodeId)
        UA_NodeId_deleteMembers(&newNodeId);

    return retval;
}

static UA_StatusCode
setDataSource(UA_Server *server, UA_Session *session,
              UA_VariableNode* node, const UA_DataSource *dataSource) {
    if(node->nodeClass != UA_NODECLASS_VARIABLE)
        return UA_STATUSCODE_BADNODECLASSINVALID;
    if(node->valueSource == UA_VALUESOURCE_DATA)
        UA_DataValue_deleteMembers(&node->value.data.value);
    node->value.dataSource = *dataSource;
    node->valueSource = UA_VALUESOURCE_DATASOURCE;
    return UA_STATUSCODE_GOOD;
}

UA_StatusCode
UA_Server_setVariableNode_dataSource(UA_Server *server, const UA_NodeId nodeId,
                                     const UA_DataSource dataSource) {
    return UA_Server_editNode(server, &server->adminSession, &nodeId,
                              (UA_EditNodeCallback)setDataSource,
                            /* casting away const because callback casts it back anyway */
                              (UA_DataSource *) (uintptr_t)&dataSource);
}

/************************************/
/* Special Handling of Method Nodes */
/************************************/

#ifdef UA_ENABLE_METHODCALLS

static const UA_NodeId hasproperty = {0, UA_NODEIDTYPE_NUMERIC, {UA_NS0ID_HASPROPERTY}};
static const UA_NodeId propertytype = {0, UA_NODEIDTYPE_NUMERIC, {UA_NS0ID_PROPERTYTYPE}};

static UA_StatusCode
UA_Server_addMethodNodeEx_finish(UA_Server *server, const UA_NodeId nodeId, UA_MethodCallback method,
                                 const size_t inputArgumentsSize, const UA_Argument *inputArguments,
                                 const UA_NodeId inputArgumentsRequestedNewNodeId,
                                 UA_NodeId *inputArgumentsOutNewNodeId,
                                 const size_t outputArgumentsSize, const UA_Argument *outputArguments,
                                 const UA_NodeId outputArgumentsRequestedNewNodeId,
                                 UA_NodeId *outputArgumentsOutNewNodeId) {
    /* Browse to see which argument nodes exist */
    UA_BrowseDescription bd;
    UA_BrowseDescription_init(&bd);
    bd.nodeId = nodeId;
    bd.referenceTypeId = UA_NODEID_NUMERIC(0, UA_NS0ID_HASPROPERTY);
    bd.includeSubtypes = false;
    bd.browseDirection = UA_BROWSEDIRECTION_FORWARD;
    bd.nodeClassMask = UA_NODECLASS_VARIABLE;
    bd.resultMask = UA_BROWSERESULTMASK_BROWSENAME;

    UA_BrowseResult br;
    UA_BrowseResult_init(&br);
    UA_UInt32 maxrefs = 0;
    Operation_Browse(server, &server->adminSession, &maxrefs, &bd, &br);

    UA_StatusCode retval = br.statusCode;
    if(retval != UA_STATUSCODE_GOOD) {
        UA_Server_deleteNode(server, nodeId, true);
        UA_BrowseResult_deleteMembers(&br);
        return retval;
    }

    /* Filter out the argument nodes */
    UA_NodeId inputArgsId = UA_NODEID_NULL;
    UA_NodeId outputArgsId = UA_NODEID_NULL;
    const UA_QualifiedName inputArgsName = UA_QUALIFIEDNAME(0, "InputArguments");
    const UA_QualifiedName outputArgsName = UA_QUALIFIEDNAME(0, "OutputArguments");
    for(size_t i = 0; i < br.referencesSize; i++) {
        UA_ReferenceDescription *rd = &br.references[i];
        if(rd->browseName.namespaceIndex == 0 &&
           UA_String_equal(&rd->browseName.name, &inputArgsName.name))
            inputArgsId = rd->nodeId.nodeId;
        else if(rd->browseName.namespaceIndex == 0 &&
                UA_String_equal(&rd->browseName.name, &outputArgsName.name))
            outputArgsId = rd->nodeId.nodeId;
    }

    /* Add the Input Arguments VariableNode */
    if(inputArgumentsSize > 0 && UA_NodeId_isNull(&inputArgsId)) {
        UA_VariableAttributes attr = UA_VariableAttributes_default;
        char *name = "InputArguments";
        attr.displayName = UA_LOCALIZEDTEXT("", name);
        attr.dataType = UA_TYPES[UA_TYPES_ARGUMENT].typeId;
        attr.valueRank = UA_VALUERANK_ONE_DIMENSION;
        UA_UInt32 inputArgsSize32 = (UA_UInt32)inputArgumentsSize;
        attr.arrayDimensions = &inputArgsSize32;
        attr.arrayDimensionsSize = 1;
        UA_Variant_setArray(&attr.value, (void *)(uintptr_t)inputArguments,
                            inputArgumentsSize, &UA_TYPES[UA_TYPES_ARGUMENT]);
        retval = UA_Server_addVariableNode(server, inputArgumentsRequestedNewNodeId, nodeId,
                                           hasproperty, UA_QUALIFIEDNAME(0, name),
                                           propertytype, attr, NULL, &inputArgsId);
        if(retval != UA_STATUSCODE_GOOD)
            goto error;
    }

    /* Add the Output Arguments VariableNode */
    if(outputArgumentsSize > 0 && UA_NodeId_isNull(&outputArgsId)) {
        UA_VariableAttributes attr = UA_VariableAttributes_default;
        char *name = "OutputArguments";
        attr.displayName = UA_LOCALIZEDTEXT("", name);
        attr.dataType = UA_TYPES[UA_TYPES_ARGUMENT].typeId;
        attr.valueRank = UA_VALUERANK_ONE_DIMENSION;
        UA_UInt32 outputArgsSize32 = (UA_UInt32)outputArgumentsSize;
        attr.arrayDimensions = &outputArgsSize32;
        attr.arrayDimensionsSize = 1;
        UA_Variant_setArray(&attr.value, (void *)(uintptr_t)outputArguments,
                            outputArgumentsSize, &UA_TYPES[UA_TYPES_ARGUMENT]);
        retval = UA_Server_addVariableNode(server, outputArgumentsRequestedNewNodeId, nodeId,
                                           hasproperty, UA_QUALIFIEDNAME(0, name),
                                           propertytype, attr, NULL, &outputArgsId);
        if(retval != UA_STATUSCODE_GOOD)
            goto error;
    }

    retval = UA_Server_setMethodNode_callback(server, nodeId, method);
    if(retval != UA_STATUSCODE_GOOD)
        goto error;

    /* Call finish to add the parent reference */
    retval = AddNode_finish(server, &server->adminSession, &nodeId);
    if(retval != UA_STATUSCODE_GOOD)
        goto error;

    if(inputArgumentsOutNewNodeId != NULL) {
        UA_NodeId_copy(&inputArgsId, inputArgumentsOutNewNodeId);
    }
    if(outputArgumentsOutNewNodeId != NULL) {
        UA_NodeId_copy(&outputArgsId, outputArgumentsOutNewNodeId);
    }
    UA_BrowseResult_deleteMembers(&br);
    return retval;

error:
    UA_Server_deleteNode(server, nodeId, true);
    UA_Server_deleteNode(server, inputArgsId, true);
    UA_Server_deleteNode(server, outputArgsId, true);
    UA_BrowseResult_deleteMembers(&br);

    return retval;
}

UA_StatusCode
UA_Server_addMethodNode_finish(UA_Server *server, const UA_NodeId nodeId,
                               UA_MethodCallback method,
                               size_t inputArgumentsSize, const UA_Argument* inputArguments,
                               size_t outputArgumentsSize, const UA_Argument* outputArguments) {
    return UA_Server_addMethodNodeEx_finish(server, nodeId, method,
                                            inputArgumentsSize, inputArguments, UA_NODEID_NULL, NULL,
                                            outputArgumentsSize, outputArguments, UA_NODEID_NULL, NULL);
}

UA_StatusCode
UA_Server_addMethodNodeEx(UA_Server *server, const UA_NodeId requestedNewNodeId,
                          const UA_NodeId parentNodeId,
                          const UA_NodeId referenceTypeId,
                          const UA_QualifiedName browseName,
                          const UA_MethodAttributes attr, UA_MethodCallback method,
                          size_t inputArgumentsSize, const UA_Argument *inputArguments,
                          const UA_NodeId inputArgumentsRequestedNewNodeId,
                          UA_NodeId *inputArgumentsOutNewNodeId,
                          size_t outputArgumentsSize, const UA_Argument *outputArguments,
                          const UA_NodeId outputArgumentsRequestedNewNodeId,
                          UA_NodeId *outputArgumentsOutNewNodeId,
                          void *nodeContext, UA_NodeId *outNewNodeId) {
    UA_AddNodesItem item;
    UA_AddNodesItem_init(&item);
    item.nodeClass = UA_NODECLASS_METHOD;
    item.requestedNewNodeId.nodeId = requestedNewNodeId;
    item.browseName = browseName;
    item.nodeAttributes.encoding = UA_EXTENSIONOBJECT_DECODED_NODELETE;
    item.nodeAttributes.content.decoded.data = (void*)(uintptr_t)&attr;
    item.nodeAttributes.content.decoded.type = &UA_TYPES[UA_TYPES_METHODATTRIBUTES];

    UA_NodeId newId;
    if(!outNewNodeId) {
        UA_NodeId_init(&newId);
        outNewNodeId = &newId;
    }

    UA_StatusCode retval = Operation_addNode_begin(server, &server->adminSession,
                                                   nodeContext, &item, &parentNodeId,
                                                   &referenceTypeId, outNewNodeId);
    if(retval != UA_STATUSCODE_GOOD)
        return retval;

    retval = UA_Server_addMethodNodeEx_finish(server, *outNewNodeId, method,
                                              inputArgumentsSize, inputArguments,
                                              inputArgumentsRequestedNewNodeId,
                                              inputArgumentsOutNewNodeId,
                                              outputArgumentsSize, outputArguments,
                                              outputArgumentsRequestedNewNodeId,
                                              outputArgumentsOutNewNodeId);

    if(outNewNodeId == &newId)
        UA_NodeId_deleteMembers(&newId);
    return retval;
}

static UA_StatusCode
editMethodCallback(UA_Server *server, UA_Session* session,
                   UA_Node* node, void* handle) {
    if(node->nodeClass != UA_NODECLASS_METHOD)
        return UA_STATUSCODE_BADNODECLASSINVALID;
    UA_MethodNode *mnode = (UA_MethodNode*) node;
    mnode->method = (UA_MethodCallback)(uintptr_t)handle;
    return UA_STATUSCODE_GOOD;
}

UA_StatusCode
UA_Server_setMethodNode_callback(UA_Server *server,
                                 const UA_NodeId methodNodeId,
                                 UA_MethodCallback methodCallback) {
    return UA_Server_editNode(server, &server->adminSession, &methodNodeId,
                              (UA_EditNodeCallback)editMethodCallback,
                              (void*)(uintptr_t)methodCallback);
}

#endif

/************************/
/* Lifecycle Management */
/************************/

static UA_StatusCode
setNodeTypeLifecycle(UA_Server *server, UA_Session *session,
                     UA_Node* node, UA_NodeTypeLifecycle *lifecycle) {
    if(node->nodeClass == UA_NODECLASS_OBJECTTYPE) {
        UA_ObjectTypeNode *ot = (UA_ObjectTypeNode*)node;
        ot->lifecycle = *lifecycle;
        return UA_STATUSCODE_GOOD;
    }

    if(node->nodeClass == UA_NODECLASS_VARIABLETYPE) {
        UA_VariableTypeNode *vt = (UA_VariableTypeNode*)node;
        vt->lifecycle = *lifecycle;
        return UA_STATUSCODE_GOOD;
    }

    return UA_STATUSCODE_BADNODECLASSINVALID;
}

UA_StatusCode
UA_Server_setNodeTypeLifecycle(UA_Server *server, UA_NodeId nodeId,
                               UA_NodeTypeLifecycle lifecycle) {
    return UA_Server_editNode(server, &server->adminSession, &nodeId,
                              (UA_EditNodeCallback)setNodeTypeLifecycle,
                              &lifecycle);
}<|MERGE_RESOLUTION|>--- conflicted
+++ resolved
@@ -745,11 +745,6 @@
                 /* Object node created of an abstract ObjectType. Only allowed
                  * if within BaseObjectType folder or if it's an event (subType of BaseEventType) */
                 const UA_NodeId objectTypes = UA_NODEID_NUMERIC(0, UA_NS0ID_BASEOBJECTTYPE);
-<<<<<<< HEAD
-                if(!isNodeInTree(server->nsCtx, parentNodeId, &objectTypes,
-                                 parentTypeHierarchy, parentTypeHierarchySize)) {
-                    UA_LOG_NODEID_WRAP(nodeId, UA_LOG_WARNING_SESSION(&server->config.logger, session,
-=======
                 UA_Boolean isInBaseObjectType = isNodeInTree(server->nsCtx, parentNodeId, &objectTypes,
                                                              parentTypeHierarchy, parentTypeHierarchySize);
 
@@ -758,7 +753,6 @@
 
                 if(!isInBaseObjectType && !(isInBaseEventType && UA_NodeId_isNull(parentNodeId))) {
                     UA_LOG_NODEID_WRAP(nodeId, UA_LOG_INFO_SESSION(&server->config.logger, session,
->>>>>>> 8268e5bb
                                         "AddNodes: Type of object node %.*s must "
                                         "be ObjectType and not be abstract",
                                         (int)nodeIdStr.length, nodeIdStr.data));
