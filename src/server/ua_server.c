--- conflicted
+++ resolved
@@ -124,11 +124,7 @@
 
 #define MAXCHANNELCOUNT 100
 #define STARTCHANNELID 1
-<<<<<<< HEAD
-#define TOKENLIFETIME 6000000
-=======
 #define TOKENLIFETIME 600000
->>>>>>> af0e90b2
 #define STARTTOKENID 1
     UA_SecureChannelManager_init(&server->secureChannelManager, MAXCHANNELCOUNT,
                                  TOKENLIFETIME, STARTCHANNELID, STARTTOKENID);
