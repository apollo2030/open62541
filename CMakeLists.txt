--- conflicted
+++ resolved
@@ -606,14 +606,10 @@
             # Add default sanitizer settings when using clang and Debug build.
             # This allows e.g. CLion to find memory locations for SegFaults
             message(STATUS "Sanitizer enabled")
-<<<<<<< HEAD
-            set(SANITIZER_FLAGS "-g -fno-omit-frame-pointer -gline-tables-only -fsanitize=address -fsanitize-address-use-after-scope -fsanitize-coverage=trace-cmp -fsanitize=leak -fsanitize=undefined")
+            set(SANITIZER_FLAGS "-g -fno-omit-frame-pointer -gline-tables-only -fsanitize=address -fsanitize-address-use-after-scope -fsanitize=leak -fsanitize=undefined")
             if(CMAKE_CXX_COMPILER_VERSION VERSION_LESS 10.0)
                 set(SANITIZER_FLAGS "${SANITIZER_FLAGS} -fsanitize-coverage=trace-pc-guard")
             endif()
-=======
-            set(SANITIZER_FLAGS "-g -fno-omit-frame-pointer -gline-tables-only -fsanitize=address -fsanitize-address-use-after-scope -fsanitize=leak -fsanitize=undefined")
->>>>>>> f642222c
             set(CMAKE_C_FLAGS "${CMAKE_C_FLAGS} ${SANITIZER_FLAGS}")
             set(CMAKE_CXX_FLAGS "${CMAKE_CXX_FLAGS} ${SANITIZER_FLAGS}")
         endif()
