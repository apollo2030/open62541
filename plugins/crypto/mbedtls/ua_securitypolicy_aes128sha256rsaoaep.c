--- conflicted
+++ resolved
@@ -142,73 +142,48 @@
 
 static size_t
 asym_getLocalSignatureSize_sp_aes128sha256rsaoaep(const Aes128Sha256PsaOaep_ChannelContext *cc) {
-<<<<<<< HEAD
+    if(cc == NULL)
+        return 0;
 #if MBEDTLS_VERSION_NUMBER >= 0x02060000 && MBEDTLS_VERSION_NUMBER < 0x03000000
     return mbedtls_pk_rsa(cc->remoteCertificate.pk)->len;
 #else
+    return mbedtls_rsa_get_len(mbedtls_pk_rsa(cc->policyContext->localPrivateKey));
+#endif
+}
+
+static size_t
+asym_getRemoteSignatureSize_sp_aes128sha256rsaoaep(const Aes128Sha256PsaOaep_ChannelContext *cc) {
     if(cc == NULL)
         return 0;
-    return mbedtls_rsa_get_len(mbedtls_pk_rsa(cc->policyContext->localPrivateKey));
-#endif
-
-=======
-    if(cc == NULL)
-        return 0;
-    return mbedtls_rsa_get_len(mbedtls_pk_rsa(cc->policyContext->localPrivateKey));
->>>>>>> 2ee20480
-}
-
-static size_t
-asym_getRemoteSignatureSize_sp_aes128sha256rsaoaep(const Aes128Sha256PsaOaep_ChannelContext *cc) {
-<<<<<<< HEAD
 #if MBEDTLS_VERSION_NUMBER >= 0x02060000 && MBEDTLS_VERSION_NUMBER < 0x03000000
     return mbedtls_pk_rsa(cc->remoteCertificate.pk)->len;
 #else
+    return mbedtls_rsa_get_len(mbedtls_pk_rsa(cc->remoteCertificate.pk));
+#endif
+}
+
+static size_t
+asym_getRemoteBlockSize_sp_aes128sha256rsaoaep(const Aes128Sha256PsaOaep_ChannelContext *cc) {
     if(cc == NULL)
         return 0;
-    return mbedtls_rsa_get_len(mbedtls_pk_rsa(cc->remoteCertificate.pk));
-#endif
-=======
-    if(cc == NULL)
-        return 0;
-    return mbedtls_rsa_get_len(mbedtls_pk_rsa(cc->remoteCertificate.pk));
->>>>>>> 2ee20480
-}
-
-static size_t
-asym_getRemoteBlockSize_sp_aes128sha256rsaoaep(const Aes128Sha256PsaOaep_ChannelContext *cc) {
-<<<<<<< HEAD
 #if MBEDTLS_VERSION_NUMBER >= 0x02060000 && MBEDTLS_VERSION_NUMBER < 0x03000000
     return mbedtls_pk_rsa(cc->remoteCertificate.pk)->len;
 #else
+    return mbedtls_rsa_get_len(mbedtls_pk_rsa(cc->remoteCertificate.pk));
+#endif
+}
+
+static size_t
+asym_getRemotePlainTextBlockSize_sp_aes128sha256rsaoaep(const Aes128Sha256PsaOaep_ChannelContext *cc) {
     if(cc == NULL)
         return 0;
-    return mbedtls_rsa_get_len(mbedtls_pk_rsa(cc->remoteCertificate.pk));
-#endif
-=======
-    if(cc == NULL)
-        return 0;
-    return mbedtls_rsa_get_len(mbedtls_pk_rsa(cc->remoteCertificate.pk));
->>>>>>> 2ee20480
-}
-
-static size_t
-asym_getRemotePlainTextBlockSize_sp_aes128sha256rsaoaep(const Aes128Sha256PsaOaep_ChannelContext *cc) {
-<<<<<<< HEAD
 #if MBEDTLS_VERSION_NUMBER >= 0x02060000 && MBEDTLS_VERSION_NUMBER < 0x03000000
     mbedtls_rsa_context *const rsaContext = mbedtls_pk_rsa(cc->remoteCertificate.pk);
     return rsaContext->len - UA_SECURITYPOLICY_AES128SHA256RSAOAEP_RSAPADDING_LEN;
 #else
-=======
->>>>>>> 2ee20480
-    if(cc == NULL)
-        return 0;
     return mbedtls_rsa_get_len(mbedtls_pk_rsa(cc->remoteCertificate.pk)) -
         UA_SECURITYPOLICY_AES128SHA256RSAOAEP_RSAPADDING_LEN;
-<<<<<<< HEAD
 #endif
-=======
->>>>>>> 2ee20480
 }
 
 
@@ -437,22 +412,17 @@
         return UA_STATUSCODE_BADSECURITYCHECKSFAILED;
 
     /* Check the key length */
-<<<<<<< HEAD
 #if MBEDTLS_VERSION_NUMBER >= 0x02060000 && MBEDTLS_VERSION_NUMBER < 0x03000000
     mbedtls_rsa_context *rsaContext = mbedtls_pk_rsa(cc->remoteCertificate.pk);
     if(rsaContext->len < UA_SECURITYPOLICY_AES128SHA256RSAOAEP_MINASYMKEYLENGTH ||
        rsaContext->len > UA_SECURITYPOLICY_AES128SHA256RSAOAEP_MAXASYMKEYLENGTH)
+        return UA_STATUSCODE_BADCERTIFICATEUSENOTALLOWED;
 #else
     size_t keylen = mbedtls_rsa_get_len(mbedtls_pk_rsa(cc->remoteCertificate.pk));
     if(keylen < UA_SECURITYPOLICY_AES128SHA256RSAOAEP_MINASYMKEYLENGTH ||
        keylen > UA_SECURITYPOLICY_AES128SHA256RSAOAEP_MAXASYMKEYLENGTH)
+        return UA_STATUSCODE_BADCERTIFICATEUSENOTALLOWED;
 #endif
-=======
-    size_t keylen = mbedtls_rsa_get_len(mbedtls_pk_rsa(cc->remoteCertificate.pk));
-    if(keylen < UA_SECURITYPOLICY_AES128SHA256RSAOAEP_MINASYMKEYLENGTH ||
-       keylen > UA_SECURITYPOLICY_AES128SHA256RSAOAEP_MAXASYMKEYLENGTH)
->>>>>>> 2ee20480
-        return UA_STATUSCODE_BADCERTIFICATEUSENOTALLOWED;
 
     return UA_STATUSCODE_GOOD;
 }
@@ -643,11 +613,7 @@
     /* Set the new private key */
     mbedtls_pk_free(&pc->localPrivateKey);
     mbedtls_pk_init(&pc->localPrivateKey);
-<<<<<<< HEAD
 #if MBEDTLS_VERSION_NUMBER >= 0x02060000 && MBEDTLS_VERSION_NUMBER < 0x03000000
-=======
-#if MBEDTLS_VERSION_NUMBER >= 0x02070000 && MBEDTLS_VERSION_NUMBER < 0x03000000
->>>>>>> 2ee20480
     int mbedErr = mbedtls_pk_parse_key(&pc->localPrivateKey, newPrivateKey.data,
                                        newPrivateKey.length, NULL, 0);
 #else
